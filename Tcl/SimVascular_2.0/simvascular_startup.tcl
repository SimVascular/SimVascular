--- conflicted
+++ resolved
@@ -208,14 +208,6 @@
   }
 
 } else {
-<<<<<<< HEAD
-  if {$tcl_platform(platform) == "unix"} {
-    catch {load $env(SIMVASCULAR_HOME)/BuildWithMake/Lib/lib_simvascular_meshsim_discrete.so Meshsimdiscretesolid} 
-    catch {load $env(SIMVASCULAR_HOME)/BuildWithMake/Lib/lib_simvascular_meshsim_mesh.so Meshsimmesh}
-    catch {load $env(SIMVASCULAR_HOME)/BuildWithMake/Lib/lib_simvascular_parasolid.so  Parasolidsolid}
-  }
-=======
->>>>>>> 0572e652
   
   source [file join $env(SIMVASCULAR_HOME) Tcl SimVascular_2.0 simvascular_developer_startup.tcl]
   if {[lsearch -exact $envnames SIMVASCULAR_BATCH_MODE] < 0} {
