--- conflicted
+++ resolved
@@ -46,13 +46,8 @@
 // The keys are used to store property values in a MITK database.
 //
 namespace sv4guiROMSimulationPreferenceDBKey {
-<<<<<<< HEAD
-    const std::string ONED_SOLVER_PATH = "oned solver path";
-    //const QString ONED_SOLVER_PATH = "oned solver path";
-=======
     const QString ONED_SOLVER_PATH = "oned solver path";
     const QString ZEROD_SOLVER_PATH = "zerod solver path";
->>>>>>> acdf2b48
 };
 
 
