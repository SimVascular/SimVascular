/* Copyright (c) Stanford University, The Regents of the University of
 *               California, and others.
 *
 * All Rights Reserved.
 *
 * See Copyright-SimVascular.txt for additional details.
 *
 * Permission is hereby granted, free of charge, to any person obtaining
 * a copy of this software and associated documentation files (the
 * "Software"), to deal in the Software without restriction, including
 * without limitation the rights to use, copy, modify, merge, publish,
 * distribute, sublicense, and/or sell copies of the Software, and to
 * permit persons to whom the Software is furnished to do so, subject
 * to the following conditions:
 *
 * The above copyright notice and this permission notice shall be included
 * in all copies or substantial portions of the Software.
 *
 * THIS SOFTWARE IS PROVIDED BY THE COPYRIGHT HOLDERS AND CONTRIBUTORS "AS
 * IS" AND ANY EXPRESS OR IMPLIED WARRANTIES, INCLUDING, BUT NOT LIMITED
 * TO, THE IMPLIED WARRANTIES OF MERCHANTABILITY AND FITNESS FOR A
 * PARTICULAR PURPOSE ARE DISCLAIMED. IN NO EVENT SHALL THE COPYRIGHT OWNER
 * OR CONTRIBUTORS BE LIABLE FOR ANY DIRECT, INDIRECT, INCIDENTAL, SPECIAL,
 * EXEMPLARY, OR CONSEQUENTIAL DAMAGES (INCLUDING, BUT NOT LIMITED TO,
 * PROCUREMENT OF SUBSTITUTE GOODS OR SERVICES; LOSS OF USE, DATA, OR
 * PROFITS; OR BUSINESS INTERRUPTION) HOWEVER CAUSED AND ON ANY THEORY OF
 * LIABILITY, WHETHER IN CONTRACT, STRICT LIABILITY, OR TORT (INCLUDING
 * NEGLIGENCE OR OTHERWISE) ARISING IN ANY WAY OUT OF THE USE OF THIS
 * SOFTWARE, EVEN IF ADVISED OF THE POSSIBILITY OF SUCH DAMAGE.
 */

// The sv4guiROMSimulationPython class methods defined here are primarily used to 
// execute 0D and 1D simulation Python scripts.
//
// The 'GenerateSolverInput()' method generates a 1D solver input file. This file
// is also used by the 0D solver.
//

#include <Python.h>

#include <map>
#include "sv4gui_ROMSimulationPython.h"
#include "sv4gui_ROMSimulationView.h"
#include <mitkLogMacros.h>
#include <QMessageBox>

#include <vtkXMLPolyDataWriter.h>

//-------------
// Constructor
//-------------
sv4guiROMSimulationPython::sv4guiROMSimulationPython()
{

}

//------------
// Destructor
//------------
sv4guiROMSimulationPython::~sv4guiROMSimulationPython()
{
}

//--------------
// GenerateMesh   
//--------------
// Generate a mesh. 
//
// The mesh is the centerlines geometry computed for an SV model (polygonal surface).
//
// Script arguments: 
//
//     output-directory: The output directory to write the mesh file.
//     centerlines-input-file: The input centerlines geometry (.vtp format). 
//     compute-mesh: Switch to enable computing just the mesh.
//     write-mesh-file: Switch to enable writing a mesh file.
//     mesh-output-file: The name of the mesh file to write (.vtp format).
//
bool sv4guiROMSimulationPython::GenerateMesh(const std::string& outputDir, const std::string& centerlinesFile,
                                             const std::string& meshFile) 
{
  std::string msg = "[sv4guiROMSimulationPython::GenerateMesh] ";
  MITK_INFO << msg << "---------- GenerateMesh ----------";
  sv4guiROMSimulationPythonParamNames paramNames;

  // Create the script command.
  auto last = true;
  auto cmd = StartCommand();
  cmd += AddArgument(paramNames.OUTPUT_DIRECTORY, outputDir);
  cmd += AddArgument(paramNames.CENTERLINES_INPUT_FILE, centerlinesFile);
  cmd += AddArgument(paramNames.MESH_OUTPUT_FILE, meshFile, last);
  MITK_INFO << msg << "Execute cmd " << cmd;
  //PyRun_SimpleString(cmd.c_str());
  MITK_INFO << msg << "Done!";

  PyObject *pName, *pModule;

  //std::string cmd = "import " + pythonModuleName + "\n";
  //cmd += pythonModuleName + ".run(";

  pName = PyUnicode_DecodeFSDefault(m_PythonROMSimulationModuleName.c_str());

  pModule = PyImport_Import(pName);
  Py_DECREF(pName);

  if (pModule != nullptr) {
      MITK_INFO << msg << "Module is not null";
  }
  return SV_OK;
}

//---------------------
// GenerateSolverInput
//---------------------
// Generate a 1D solver input file.
//
// The solver input file is used by both the 0D and 1D solvers.
//
// The 'run_from_c' function, defined in 'generate_1d_mesh.py', is called
// with args and kwargs function arguments. 
//
// Example script arguments: 
//
//    python generate_1d_mesh.py \
//        --output-directory $PWD/output \
//        --units mm \
//        --element_size 0.01 \
//        --centerlines-input-file ${cl_file} \
//        --outlet-face-names-input-file ${outlet_face_names_file} \
//        --uniform-bc false \
//        --inflow-input-file ${inflow_file} \
//        --outflow-bc-type rcr \
//        --outflow-bc-input-file ${outflow_bc_input_file} \
//        --write-solver-file   \
//        --solver-output-file solver.in
//
//     output-directory: The output directory to write the mesh file.
//     centerlines-input-file: The input centerlines geometry (.vtp format). 
//     write-solver-file: Switch to enable writing a solver file.
//     solver-output-file: The name of the solver input file to write.
//
bool sv4guiROMSimulationPython::GenerateSolverInput(const std::string outputDirectory, const sv4guiROMSimJob* job)
{
  std::string msg = "[sv4guiROMSimulationPython::GenerateSolverInput] ";
  MITK_INFO << msg << "---------- GenerateSolverInput ----------";
  sv4guiROMSimulationPythonParamNames paramNames;

  // Import the 1D mesh generation module.
  //
  auto pyName = PyUnicode_DecodeFSDefault((char*)m_PythonROMSimulationModuleName.c_str());
  auto pyModule = PyImport_Import(pyName);

  if (pyModule == nullptr) {
      auto msg = "Unable to load the Python '" + QString(m_PythonROMSimulationModuleName.c_str()) + "' module.";
      MITK_ERROR << msg;
      QMessageBox::warning(nullptr, sv4guiROMSimulationView::MsgTitle, msg);
      return false;
  } 

  // Get the module interface function that executes 
  // module functions based on input arguments. 
  //
  auto pyFuncName = (char*)"run_from_c";
  auto pyDict = PyModule_GetDict(pyModule);
  auto pyFunc = PyDict_GetItemString(pyDict, (char*)pyFuncName);

  if (!PyCallable_Check(pyFunc)) {
      auto msg = "Can't find the function '" + QString(pyFuncName) + "' in the '" + QString(m_PythonROMSimulationModuleName.c_str()) + "' module.";
      MITK_ERROR << msg;
      QMessageBox::warning(nullptr, sv4guiROMSimulationView::MsgTitle, msg);
      return false;
  }

  // Create an argument containing the output directory.
  // This is used to write a script log file to the
  // solver job directory.
  //
  auto dummyArgs = PyTuple_New(1);
  auto dummyValue = PyUnicode_DecodeFSDefault(outputDirectory.c_str());
  PyTuple_SetItem(dummyArgs, 0, dummyValue);

  // Create the **kwarg arguments that are the input arguments to the module.
  //
  MITK_INFO << msg << "Add arguments ... ";
  auto kwargs = PyDict_New();
  for (auto const& param : m_ParameterValues) {
      MITK_INFO << msg << param.first << "   " << "'" << param.second << "'"; 
      PyDict_SetItemString(kwargs, param.first.c_str(), PyUnicode_DecodeFSDefault(param.second.c_str()));
  }
  MITK_INFO << msg << "Done.";

  // Execute the Python script.
  //
  MITK_INFO << msg << "Execute script ...";
  auto result = PyObject_Call(pyFunc, dummyArgs, kwargs);
  MITK_INFO << msg << "Done.";

  // Check for errors.
  PyErr_Print();

  // If the solver input file has been successfully generated then
  // show the number of nodes, segments and elements generated.
  // Otherwise display error messages and the script log file.
  //
  // Search for the Python logger ERROR or WARNING messages in the 
  // returned result to determine if the script failed.
  //
  if (result) {
      auto uResult = PyUnicode_FromObject(result);
      auto sResult = std::string(PyUnicode_AsUTF8(uResult));

      if (sResult.find("ERROR") != std::string::npos) {
          MITK_WARN << "The generation of the solver input file failed.";
          MITK_WARN << "Returned message: " << QString(sResult.c_str()); 
          QMessageBox mb(nullptr);
          mb.setWindowTitle(sv4guiROMSimulationView::MsgTitle);
          mb.setText("The generation of the solver input file failed.");
          mb.setIcon(QMessageBox::Critical);
          mb.setDetailedText(QString(sResult.c_str()));
          mb.setDefaultButton(QMessageBox::Ok);
          mb.exec();

      } else if (sResult.find("WARNING") != std::string::npos) {
          QString wmsg = "A solver input file has been generated with warnings.\n"; 
          QMessageBox mb(nullptr);
          mb.setWindowTitle(sv4guiROMSimulationView::MsgTitle);
          mb.setText(wmsg);
          mb.setIcon(QMessageBox::Warning);
          mb.setDetailedText(QString(sResult.c_str()));
          mb.setDefaultButton(QMessageBox::Ok);
          mb.exec();

      // Display mesh information.
      //
      } else {
          MITK_INFO << QString(sResult.c_str()); 
          std::string token;
          std::istringstream tokenStream(sResult);
          char delimiter = '\n';
          int num_nodes, num_elems, num_segs;
          bool meshInfoFound = false;
          while (std::getline(tokenStream, token, delimiter)) {
             if (sscanf(token.c_str(), "Mesh: num_nodes=%d num_elements=%d num_segs=%d", &num_nodes, &num_elems, &num_segs)) {
                 meshInfoFound = true;
                 break;
             }
          }

          if (meshInfoFound) { 
              QString rmsg = "A solver input file has been successfully generated.\n"; 
              rmsg += "Number of segments: " + QString::number(num_segs) + "\n"; 
              rmsg += "Number of nodes: " + QString::number(num_nodes) + "\n"; 
              rmsg += "Number of elements: " + QString::number(num_elems) + "\n"; 
              MITK_INFO << msg << rmsg; 
              QMessageBox::information(nullptr, sv4guiROMSimulationView::MsgTitle, rmsg);
          }
      }
  }

/* [DaveP] This is causing a crash, figure out later.
  Py_DECREF(pyFunc);
  Py_DECREF(pyDict);
  Py_DECREF(pyName);
  Py_DECREF(pyModule);
  Py_DECREF(dummyArgs);
  Py_DECREF(dummyValue);
  Py_DECREF(kwargs);
*/

/*
  // Create the script command.
  auto last = true;
  auto cmd = StartCommand();
  for (auto const& param : m_ParameterValues) {
      cmd += AddArgument(param.first, param.second);
  }
  cmd.pop_back();
  cmd += ")\n";

  MITK_INFO << msg << "Execute cmd " << cmd;
  PyRun_SimpleString(cmd.c_str());
  MITK_INFO << msg << "Done!";
*/
  return SV_OK;
} 

<<<<<<< HEAD
//------------------------
// ExecuteZeroDSimulation
//------------------------
// Execute a 0D simulation.
//
// The svZeroDSolver.py Python script is executed by calling the 'run_from_c' function. 
//
bool sv4guiROMSimulationPython::ExecuteZeroDSimulation(const std::string outputDirectory, const sv4guiROMSimJob* job)
{
  std::string msg = "[sv4guiROMSimulationPython::ExecuteZeroDSimulation] ";
  MITK_INFO << msg << "---------- ExecuteZeroDSimulation ----------";
  sv4guiROMSimulationPythonParamNames paramNames;

  // Import the svZeroDSolver module.
  //
  auto moduleName = m_PythonZeroDSolverModuleName;
  auto pyName = PyUnicode_DecodeFSDefault((char*)moduleName.c_str());
  auto pyModule = PyImport_Import(pyName);

  if (pyModule == nullptr) {
      auto msg = "Unable to load the Python '" + QString(moduleName.c_str()) + "' module.";
      MITK_ERROR << msg;
      QMessageBox::warning(nullptr, sv4guiROMSimulationView::MsgTitle, msg);
      return false;
  }

  // Get the module interface function that executes 
  // module functions based on input arguments. 
  //
  auto pyFuncName = (char*)"run_from_c";
  auto pyDict = PyModule_GetDict(pyModule);
  auto pyFunc = PyDict_GetItemString(pyDict, (char*)pyFuncName);

  if (!PyCallable_Check(pyFunc)) {
      auto msg = "Can't find the function '" + QString(pyFuncName) + "' in the '" + QString(moduleName.c_str()) + "' module.";
      MITK_ERROR << msg;
      QMessageBox::warning(nullptr, sv4guiROMSimulationView::MsgTitle, msg);
      return false;
  }

  // Create an argument containing the name of the solver.in file. 
  //
  auto fileName = outputDirectory + "/" + m_PythonZeroDSolverFileName;
  auto args = PyTuple_New(1);
  auto argValue = PyUnicode_DecodeFSDefault(fileName.c_str());
  PyTuple_SetItem(args, 0, argValue);

  // Create the **kwarg arguments that are the input arguments to the module.
  //
  // No parameters are currently passed.
  //
  auto kwargs = PyDict_New();

  // Execute the Python script.
  //
  MITK_INFO << msg << "Execute script ...";
  auto result = PyObject_Call(pyFunc, args, kwargs);
  MITK_INFO << msg << "Done.";

  // Check for errors.
  PyErr_Print();

  // Search for the Python ERROR or WARNING messages in the 
  // returned result string to determine if the script failed.
  //
  if (result) {
      auto uResult = PyUnicode_FromObject(result);
      auto sResult = std::string(PyUnicode_AsUTF8(uResult));

      if (sResult.find("ERROR") != std::string::npos) {
          MITK_WARN << "The 0D solver has failed.";
          MITK_WARN << "Returned message: " << QString(sResult.c_str());
          QMessageBox mb(nullptr);
          mb.setWindowTitle(sv4guiROMSimulationView::MsgTitle);
          mb.setText("The 0D solver has failed.");
          mb.setIcon(QMessageBox::Critical);
          mb.setDetailedText(QString(sResult.c_str()));
          mb.setDefaultButton(QMessageBox::Ok);
          mb.exec();
      } else {
          QMessageBox::information(nullptr, sv4guiROMSimulationView::MsgTitle, "The 0D solver has completed.");
      }
  }

  return true;
}

=======
>>>>>>> acdf2b48
//--------------
// StartCommand 
//--------------
// Start a command used to run a script from 'generate_1d_mesh.py'
// using the 'run' function.
//
// Function arguments are added later.
//
std::string sv4guiROMSimulationPython::StartCommand()
{
  std::string cmd = "import " + m_PythonROMSimulationModuleName + "\n";
  cmd += m_PythonROMSimulationModuleName + ".run(";
  return cmd;
}

//-------------
// AddArgument
//-------------
// Add an named argument to a command string executed as a function.
//
std::string sv4guiROMSimulationPython::AddArgument(const std::string& name, const std::string& value, bool last)
{
    std::string arg = name + "='" + value + "'";
    if (last)  {
        arg += ")\n";
    } else {
        arg += ",";
    }
    return arg;
}

//--------------
// AddParameter
//--------------
// Add a parameter with a single value to a list of parameters.
//
bool sv4guiROMSimulationPython::AddParameter(const std::string& name, const std::string& value)
{
    m_ParameterValues.insert(std::pair<std::string,std::string>(name, value));
    return SV_OK;
}

//------------------
// AddParameterList
//------------------
// Add a parameter with a list of values to a list of parameters.
//
bool sv4guiROMSimulationPython::AddParameterList(const std::string& name, const std::vector<std::string>& values)
{
    std::string list = "";
    std::string sep;
    for (auto value : values) {
        list += sep + value;
        sep = ",";
    }
    m_ParameterValues.insert(std::pair<std::string,std::string>(name, list));
    return SV_OK;
}<|MERGE_RESOLUTION|>--- conflicted
+++ resolved
@@ -284,96 +284,6 @@
   return SV_OK;
 } 
 
-<<<<<<< HEAD
-//------------------------
-// ExecuteZeroDSimulation
-//------------------------
-// Execute a 0D simulation.
-//
-// The svZeroDSolver.py Python script is executed by calling the 'run_from_c' function. 
-//
-bool sv4guiROMSimulationPython::ExecuteZeroDSimulation(const std::string outputDirectory, const sv4guiROMSimJob* job)
-{
-  std::string msg = "[sv4guiROMSimulationPython::ExecuteZeroDSimulation] ";
-  MITK_INFO << msg << "---------- ExecuteZeroDSimulation ----------";
-  sv4guiROMSimulationPythonParamNames paramNames;
-
-  // Import the svZeroDSolver module.
-  //
-  auto moduleName = m_PythonZeroDSolverModuleName;
-  auto pyName = PyUnicode_DecodeFSDefault((char*)moduleName.c_str());
-  auto pyModule = PyImport_Import(pyName);
-
-  if (pyModule == nullptr) {
-      auto msg = "Unable to load the Python '" + QString(moduleName.c_str()) + "' module.";
-      MITK_ERROR << msg;
-      QMessageBox::warning(nullptr, sv4guiROMSimulationView::MsgTitle, msg);
-      return false;
-  }
-
-  // Get the module interface function that executes 
-  // module functions based on input arguments. 
-  //
-  auto pyFuncName = (char*)"run_from_c";
-  auto pyDict = PyModule_GetDict(pyModule);
-  auto pyFunc = PyDict_GetItemString(pyDict, (char*)pyFuncName);
-
-  if (!PyCallable_Check(pyFunc)) {
-      auto msg = "Can't find the function '" + QString(pyFuncName) + "' in the '" + QString(moduleName.c_str()) + "' module.";
-      MITK_ERROR << msg;
-      QMessageBox::warning(nullptr, sv4guiROMSimulationView::MsgTitle, msg);
-      return false;
-  }
-
-  // Create an argument containing the name of the solver.in file. 
-  //
-  auto fileName = outputDirectory + "/" + m_PythonZeroDSolverFileName;
-  auto args = PyTuple_New(1);
-  auto argValue = PyUnicode_DecodeFSDefault(fileName.c_str());
-  PyTuple_SetItem(args, 0, argValue);
-
-  // Create the **kwarg arguments that are the input arguments to the module.
-  //
-  // No parameters are currently passed.
-  //
-  auto kwargs = PyDict_New();
-
-  // Execute the Python script.
-  //
-  MITK_INFO << msg << "Execute script ...";
-  auto result = PyObject_Call(pyFunc, args, kwargs);
-  MITK_INFO << msg << "Done.";
-
-  // Check for errors.
-  PyErr_Print();
-
-  // Search for the Python ERROR or WARNING messages in the 
-  // returned result string to determine if the script failed.
-  //
-  if (result) {
-      auto uResult = PyUnicode_FromObject(result);
-      auto sResult = std::string(PyUnicode_AsUTF8(uResult));
-
-      if (sResult.find("ERROR") != std::string::npos) {
-          MITK_WARN << "The 0D solver has failed.";
-          MITK_WARN << "Returned message: " << QString(sResult.c_str());
-          QMessageBox mb(nullptr);
-          mb.setWindowTitle(sv4guiROMSimulationView::MsgTitle);
-          mb.setText("The 0D solver has failed.");
-          mb.setIcon(QMessageBox::Critical);
-          mb.setDetailedText(QString(sResult.c_str()));
-          mb.setDefaultButton(QMessageBox::Ok);
-          mb.exec();
-      } else {
-          QMessageBox::information(nullptr, sv4guiROMSimulationView::MsgTitle, "The 0D solver has completed.");
-      }
-  }
-
-  return true;
-}
-
-=======
->>>>>>> acdf2b48
 //--------------
 // StartCommand 
 //--------------
