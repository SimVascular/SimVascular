--- conflicted
+++ resolved
@@ -57,10 +57,6 @@
 #include "sv_StrPts.h"
 #include "sv_UnstructuredGrid.h"
 #include "sv_VTK.h"
-<<<<<<< HEAD
-// #include "vtkTclUtil.h"
-=======
->>>>>>> bbb9552d
 #include "vtkPythonUtil.h"
 #include "PyUtils.h"
 #include "sv4gui_ContourGroupIO.h"
@@ -1385,35 +1381,3 @@
 }
 
 #endif
-<<<<<<< HEAD
-
-//---------------------------------------------------------------------------
-//                           PYTHON_MAJOR_VERSION 2
-//---------------------------------------------------------------------------
-
-//------------------
-//  initpyDmg
-//------------------
-#if PYTHON_MAJOR_VERSION == 2
-PyMODINIT_FUNC initpyDmg(void)
-
-{
-  PyObject *pyDmg;
-
-  if ( gRepository == nullptr ) {
-    gRepository = new cvRepository();
-    fprintf( stdout, "gRepository created from pyDmg\n" );
-    return;
-  }
-
-  pyDmg = Py_InitModule("pyDmg", PyDmgMethods);
-
-  PyRunTimeErr = PyErr_NewException("dmg.DmgError",nullptr,nullptr);
-  Py_INCREF(PyRunTimeErr);
-  PyModule_AddObject(pyDmg,"DmgError",PyRunTimeErr);
-
-}
-
-#endif
-=======
->>>>>>> bbb9552d
