--- conflicted
+++ resolved
@@ -219,14 +219,9 @@
 
     virtual void Hidden() override;
 
-<<<<<<< HEAD
-=======
     void EnableGuiControls(bool enable);
     void ShowNoImageDataWarning();
 
-//    bool IsExclusiveFunctionality() const override;
-
->>>>>>> acdf2b48
     void PreparePreviewInteraction(QString method);
 
     void QuitPreviewInteraction();
@@ -324,12 +319,7 @@
 
     bool m_MachineLearninginitialized = false;
 
-<<<<<<< HEAD
     mitk::IRenderWindowPart* m_renderWindow;
-=======
-    bool m_HasImageData = true;
-    bool m_NoImageDataWarningShown = false;
->>>>>>> acdf2b48
 };
 
 #endif // SV4GUI_SEG2DEDIT_H