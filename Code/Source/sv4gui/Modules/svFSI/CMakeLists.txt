--- conflicted
+++ resolved
@@ -39,15 +39,10 @@
   LIBRARY_DEPENDS
   ${MITK_LIBRARIES}
   ${ITK_LIBRARIES}
-<<<<<<< HEAD
   ${QT_LIBRARIES}
   ${TINYXML2_LIBRARY}
   )
 
-=======
-  ${TINYXML2_LIBRARY_NAME}
-  ${QT_LIBRARIES})
->>>>>>> acdf2b48
 #-----------------------------------------------------------------------------
 
 include_directories(${TINYXML_INCLUDE_DIR})
