--- conflicted
+++ resolved
@@ -139,14 +139,9 @@
 
  int main( int argc, char *argv[] )
  {
-<<<<<<< HEAD
-  bool use_tcl = false;
-  bool use_tk_gui = false;
-=======
 
   // default to qt gui if built
   // default to python if built
->>>>>>> bbb9552d
   bool use_python  = true;
   bool use_qt_gui  = true;
   gSimVascularBatchMode = 0;
@@ -271,13 +266,13 @@
 	//#ifdef BUILD_WITH_STDOUT_STDERR_REDIRECT
         simvascularstdout = freopen( filestdout, "w", stdout );
         // Note: freopen is deprecated; consider using freopen_s instead
-        if( simvascularstdout == nullptr ) {
+        if( simvascularstdout == NULL ) {
           fprintf( stdout, "error on reassigning stdout\n" );
           fflush ( stdout );
         }
         simvascularstderr = freopen( filestderr, "w", stderr );
         // Note: freopen is deprecated; consider using freopen_s instead
-        if( simvascularstderr == nullptr ) {
+        if( simvascularstderr == NULL ) {
           fprintf( stderr, "error on reassigning stderr\n" );
           fflush ( stderr );
 	}
@@ -336,7 +331,7 @@
   }
 
   char *envstr=getenv("SV_BATCH_MODE");
-  if (envstr != nullptr) {
+  if (envstr != NULL) {
     fprintf(stdout,"\n  Using SimVascular in batch mode.\n");
     gSimVascularBatchMode = 1;
   }
