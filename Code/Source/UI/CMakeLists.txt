
SET(CXXSRCS main.cxx gdscInit.cxx cv_VTK_init.cxx)

UNSET(OPTLIBS)

if(NOT SV_BUILD_SHARED_LIBS)
	SET(CXXSRCS ${CXXSRCS}
		 ${SV_SOURCE_DIR}/Source/Common/Geometry/cv_geom_init.cxx
                 ${SV_SOURCE_DIR}/Source/PostProcessing/cv_post_init.cxx
                 ${SV_SOURCE_DIR}/Source/ImageProcessing/cv_image_init.cxx
                 ${SV_SOURCE_DIR}/Source/Common/Repository/cv_repos_init.cxx
                 ${SV_SOURCE_DIR}/Source/Model/SolidModel/cv_solid_init.cxx
                 ${SV_SOURCE_DIR}/Source/Legacy/LevelSet/cv_LsetCore_init.cxx
                 ${SV_SOURCE_DIR}/Source/Legacy/LevelSet/cv_LsetV_init.cxx
                 ${SV_SOURCE_DIR}/Source/Common/Utils/cv_get_tcl_interp_init.cxx
                 ${SV_SOURCE_DIR}/Source/Mesh/MeshObject/cv_mesh_init.cxx
                 ${SV_SOURCE_DIR}/Source/Common/Utils/cv_math_init.cxx
		 ${SV_SOURCE_DIR}/Source/Model/PolyDataSolidModel/cv_polydatasolid_init.cxx)
endif()

if(NOT ${USE_SYSTEM_TCL})
	include_directories(${TCL_INCLUDE_PATH})
	include_directories(${TK_INCLUDE_PATH})
endif()

if (SV_USE_PYTHON)
	include_directories(${PYTHON_INCLUDE_PATH})
endif()

if(SV_USE_TETGEN)
	include_directories(${TETGEN_INCLUDE_DIR})
	SET(CXXSRCS ${CXXSRCS}
	${SV_SOURCE_DIR}/Source/Mesh/TetGenMeshObject/cv_tetgen_mesh_init.cxx)
	SET(OPTLIBS ${OPTLIBS} lib_simvascular_tetgen_mesh)
endif()

if(SV_USE_MMG)
	include_directories(${MMG_INCLUDE_DIR})
	SET(CXXSRCS ${CXXSRCS}
	${SV_SOURCE_DIR}/Source/Mesh/MMGMeshUtils/cv_mmg_mesh_init.cxx)
	SET(OPTLIBS ${OPTLIBS} lib_simvascular_mmg_mesh)
endif()

if(SV_USE_MESHSIM)
	if (NOT SV_USE_MESHSIM_SHARED_LIBRARIES)
	  SET(CXXSRCS ${CXXSRCS}
	  ${SV_SOURCE_DIR}/Source/Mesh/MeshSimMeshObject/cv_meshsim_mesh_init.cxx)
	  SET(OPTLIBS ${OPTLIBS} lib_simvascular_meshsim_mesh)
        endif()
endif()

if(SV_USE_MESHSIM_DISCRETE_MODEL)
	if (NOT SV_USE_MESHSIM_DISCRETE_SHARED_LIBRARIES)
	  SET(CXXSRCS ${CXXSRCS}
	  ${SV_SOURCE_DIR}/Source/Model/MeshSimDiscreteSolidModel/cv_discrete_init.cxx)
	  SET(OPTLIBS ${OPTLIBS} lib_simvascular_discrete)
        endif()
endif()

if(SV_USE_PARASOLID)
	if (NOT SV_USE_PARASOLID_SHARED_LIBRARIES)
	  SET(CXXSRCS ${CXXSRCS}
	  ${SV_SOURCE_DIR}/Licensed/ParasolidSolidModel/cv_parasolid_solid_init.cxx)
	  SET(OPTLIBS ${OPTLIBS} lib_simvascular_parasolid)
        endif()
endif()

if(SV_USE_OPENCASCADE)
	SET(CXXSRCS ${CXXSRCS}
	${SV_SOURCE_DIR}/Source/Model/OCCTSolidModel/cv_occt_init.cxx)
	SET(OPTLIBS ${OPTLIBS} lib_simvascular_opencascade)
endif()

if(SV_USE_ITK)
	include_directories(${SV_SOURCE_DIR}/Source/Segmentation/ITK/Include)
	include_directories(${SV_SOURCE_DIR}/Source/Segmentation/ITK/Util)
	SET(CXXSRCS ${CXXSRCS} ${SV_SOURCE_DIR}/Source/Segmentation/ITK/cv_ITKLset2d_init.cxx
			       ${SV_SOURCE_DIR}/Source/Segmentation/ITK/cv_ITKLset3d_init.cxx
			       ${SV_SOURCE_DIR}/Source/Segmentation/ITK/Util/cv_ITKUtils_init.cxx)
	SET(OPTLIBS ${OPTLIBS} lib_simvascular_cvitk2d lib_simvascular_cvitk3d lib_simvascular_itkutils)
  endif()

if(SV_USE_TET_ADAPTOR)
	SET(CXXSRCS ${CXXSRCS}
	${SV_SOURCE_DIR}/Source/Mesh/AdaptObject/cv_adapt_init.cxx
	${SV_SOURCE_DIR}/Source/Mesh/TetGenAdapt/cv_tetgen_adapt_init.cxx)
	SET(OPTLIBS ${OPTLIBS} lib_simvascular_adaptor)
	SET(OPTLIBS ${OPTLIBS} lib_simvascular_tet_adaptor)
endif()

if (SV_USE_MESHSIM_ADAPTOR)
	if(NOT SV_USE_MESHSIM_SHARED_LIBRARIES)
	  set(CXXSRCS ${CXXSRCS}
	  ${SV_SOURCE_DIR}/Source/Mesh/AdaptObject/cv_adapt_init.cxx
	  ${SV_SOURCE_DIR}/Source/Mesh/MeshSimAdapt/cv_meshsim_adapt_init.cxx)
	  SET(OPTLIBS ${OPTLIBS} lib_simvascular_adaptor)
	  SET(OPTLIBS ${OPTLIBS} lib_simvascular_meshsim_adaptor)
        endif()
endif()

simvascular_add_executable(${SV_EXE}
	SRCS ${CXXSRCS}
	DEV_SCRIPT_NAME "mysim"
	INSTALL_SCRIPT_NAME "simvascular"
	INSTALL_COMPONENT CoreExecutables
	INSTALL_DESTINATION ${SV_INSTALL_RUNTIME_DIR})
#message("OPTLIBS ${OPTLIBS}")

target_link_libraries(${SV_EXE}
			lib_simvascular_post lib_simvascular_image
			lib_simvascular_repository lib_simvascular_lset
			lib_simvascular_solid lib_simvascular_mesh
			lib_simvascular_sysgeom lib_simvascular_utils
			lib_simvascular_globals lib_simvascular_polydatasolid)

target_link_libraries(${SV_EXE} ${OPTLIBS}
			${VTK_LIBRARIES} ${TCL_LIBRARY} ${TK_LIBRARY}
			${PARASOLID_LIBRARIES} ${MESHSIM_LIBRARIES}
			${OPENCASCADE_LIBRARIES}
			${ZLIB_LIBRARY} ${ITK_LIBRARIES}
			${INTELRUNTIME_LIBRARIES}
			${GLOBAL_LIBRARIES}
<<<<<<< HEAD
			${MMG_LIBRARY})
=======
			${FREETYPE_LIBRARY})
>>>>>>> c3c4e285

if(SV_USE_PYTHON)
  target_link_libraries(${SV_EXE} ${PYTHON_LIBRARIES})
endif()<|MERGE_RESOLUTION|>--- conflicted
+++ resolved
@@ -120,11 +120,8 @@
 			${ZLIB_LIBRARY} ${ITK_LIBRARIES}
 			${INTELRUNTIME_LIBRARIES}
 			${GLOBAL_LIBRARIES}
-<<<<<<< HEAD
-			${MMG_LIBRARY})
-=======
+			${MMG_LIBRARY}
 			${FREETYPE_LIBRARY})
->>>>>>> c3c4e285
 
 if(SV_USE_PYTHON)
   target_link_libraries(${SV_EXE} ${PYTHON_LIBRARIES})
