/* Copyright (c) 2009-2011 Open Source Medical Software Corporation,
 *                         University of California, San Diego.
 *
 * All rights reserved.
 *
 * Portions of the code Copyright (c) 1998-2007 Stanford University,
 * Charles Taylor, Nathan Wilson, Ken Wang.
 *
 * See SimVascular Acknowledgements file for additional
 * contributors to the source code.
 *
 * Permission is hereby granted, free of charge, to any person obtaining
 * a copy of this software and associated documentation files (the
 * "Software"), to deal in the Software without restriction, including
 * without limitation the rights to use, copy, modify, merge, publish,
 * distribute, sublicense, and/or sell copies of the Software, and to
 * permit persons to whom the Software is furnished to do so, subject
 * to the following conditions:
 *
 * The above copyright notice and this permission notice shall be included
 * in all copies or substantial portions of the Software.
 *
 * THE SOFTWARE IS PROVIDED "AS IS", WITHOUT WARRANTY OF ANY KIND, EXPRESS
 * OR IMPLIED, INCLUDING BUT NOT LIMITED TO THE WARRANTIES OF
 * MERCHANTABILITY, FITNESS FOR A PARTICULAR PURPOSE AND NONINFRINGEMENT.
 * IN NO EVENT SHALL THE AUTHORS OR COPYRIGHT HOLDERS BE LIABLE FOR ANY
 * CLAIM, DAMAGES OR OTHER LIABILITY, WHETHER IN AN ACTION OF CONTRACT,
 * TORT OR OTHERWISE, ARISING FROM, OUT OF OR IN CONNECTION WITH THE
 * SOFTWARE OR THE USE OR OTHER DEALINGS IN THE SOFTWARE.
 */

#include "SimVascular.h"

#ifdef SV_USE_QT_GUI
  #include <QApplication>
  #include <QDir>
  #include <QVariant>
#include <QDebug>
  #include "mitkBaseApplication.h"
  #include "ctkPluginFrameworkLauncher.h"
  #include "qttclnotifier.h"
#endif

#include "cvIOstream.h"
#include <time.h>
#include <stdlib.h>
#include <stdio.h>
#include <string.h>
#include <iostream>

#include "tcl.h"
#include "tk.h"

// The following is needed for Windows
#ifdef GetObject
#undef GetObject
#endif

#include "cv_globals.h"

#ifdef WIN32
#include <windows.h>
#include <tchar.h>
#include "Shlwapi.h"

#define BUFSIZE 1024
#define BUF_SIZE 1024
#endif

#ifdef WIN32
#ifdef SV_USE_WIN32_REGISTRY
#ifdef __MINGW32__
// imperfect simple work around for missing getenv_s
// on mingw32 stdlib (no bounds checking!)
#define getenv_s cv_getenv_s
errno_t cv_getenv_s(
   size_t *pReturnValue,
   char* buffer,
   size_t numberOfElements,
   const char *varname
) {
  *pReturnValue = 0;
  char *rtnstr = NULL;
  rtnstr = getenv(varname);
  if (rtnstr == NULL) {
    return 0;
  }
  *pReturnValue = strlen(rtnstr);
  if (buffer != NULL) {
    buffer[0]='\0';
    sprintf(buffer,rtnstr);
  }
  return 0;
}
#endif
#endif
#endif

#include "SimVascular_Init.h"

#ifdef SV_USE_QT_GUI
typedef void Tcl_MainLoopProc(void);
void SimVascularTcl_MainLoop(void) {
    QApplication::exec();
}
#endif

void
svCatchDebugger() {
    static volatile int debuggerPresent =0;
    while (!debuggerPresent ); // assign debuggerPresent=1
}

#ifdef SV_USE_QT_GUI
class simvascularApp : public mitk::BaseApplication {

  public:

  simvascularApp(int argc, char** argv);
  ~simvascularApp();

  protected:
  void initializeLibraryPaths();

};

simvascularApp::simvascularApp(int argc, char* argv[]) : BaseApplication(argc, argv)
{
  fprintf(stdout,"\n\n *** simvascularApp init: m_argc (%i) *** \n\n",argc);
  fflush (stdout);

  fprintf(stdout,"\n\n *** simvascularApp init: m_argv (%p) *** \n\n",argv);
  fflush (stdout);

  //setArgs(int argc, char* argv[])
}

simvascularApp::~simvascularApp()
{
}

void simvascularApp::initializeLibraryPaths() {

  std::cout << "\n\n *** simvascularApp: initializeLibraryPaths! *** \n\n" << std::endl << std::flush;

  QStringList suffixes;
  QDir appDir;

  //
  // This is the default behavior in AppUtil for MITK.
  // This should be replaced without hardcoded paths!
  //

  suffixes << "plugins";
#ifdef WIN32
  suffixes << "bin/plugins";
#ifdef CMAKE_INTDIR
  suffixes << "bin/" CMAKE_INTDIR "/plugins";
#endif
#else
  suffixes << "lib/plugins";
#ifdef CMAKE_INTDIR
  suffixes << "lib/" CMAKE_INTDIR "/plugins";
#endif
#endif

#ifdef __APPLE__
  suffixes << "../../plugins";
#endif

  // we add a couple of standard library search paths for plug-ins
  appDir = QCoreApplication::applicationDirPath();

  // walk one directory up and add bin and lib sub-dirs; this
  // might be redundant
  appDir.cdUp();

  foreach(QString suffix, suffixes)
  {
    ctkPluginFrameworkLauncher::addSearchPath(appDir.absoluteFilePath(suffix));
  }

  //
  //  This is SV code to start using env variables and registry
  //  to specify library paths.
  //

<<<<<<< HEAD
#ifdef WIN32
=======
>>>>>>> 5497cd48
  // read environment variables for plugin paths
#ifdef WIN32
  char plugin_env[_MAX_ENV];
  size_t requiredSize;
  plugin_env[0]='\0';
  requiredSize = 0;
  getenv_s( &requiredSize, NULL, 0, "SV_PLUGIN_DIR");

  if (requiredSize == 0) {
    std::cerr << "Warning:  SV_PLUGIN_DIR doesn't exist!\n" << std::endl << std::flush;
  } else if (requiredSize >= _MAX_ENV) {
    std::cerr << "FATAL ERROR:  SV_PLUGIN_DIR to long!\n" << std::endl << std::flush;
    exit(-1);
  } else {
    getenv_s( &requiredSize, plugin_env, requiredSize, "SV_PLUGIN_DIR" );
    QString pluginPath = plugin_env;
    ctkPluginFrameworkLauncher::addSearchPath(pluginPath);
    std::cout << "   Adding to plugin search path (" << pluginPath.toStdString() << ")" << std::endl << std::flush;
  }
#else
  char *plugin_env = getenv("SV_PLUGIN_DIR");
  if (plugin_env == NULL) {
    std::cerr << "Warning:  SV_PLUGIN_DIR doesn't exist!\n" << std::endl << std::flush;  
  } else {
    QString pluginPath = plugin_env;
    ctkPluginFrameworkLauncher::addSearchPath(pluginPath);
    std::cout << "   Adding to plugin search path (" << pluginPath.toStdString() << ")" << std::endl << std::flush;
  }
#endif

  suffixes << "plugins";
  suffixes << "bin/plugins";
  suffixes << "lib/plugins";

  // we add a couple of standard library search paths for plug-ins
  appDir = QCoreApplication::applicationDirPath();

  //
  //  This code is a debugging check to make sure that all of the dll's
  //  can be found in the search path.
  //

  foreach(QString suffix, suffixes)
  {
    ctkPluginFrameworkLauncher::addSearchPath(appDir.absoluteFilePath(suffix));
    std::cout << "Adding to plugin search path (" << appDir.absoluteFilePath(suffix).toStdString() <<  ")" << std::endl << std::flush;
  }

  QVariant pluginsToStartVariant = this->getProperty(ctkPluginFrameworkLauncher::PROP_PLUGINS);
  QStringList pluginsToStart = pluginsToStartVariant.toStringList();

  for (QStringList::iterator it =  pluginsToStart.begin();
       it !=  pluginsToStart.end(); ++it) {
     QString current = *it;
     QString MypluginPath = ctkPluginFrameworkLauncher::getPluginPath(current);
     std::cout << "  plugin (" << current.toStdString() << ")" << std::endl << std::flush;
     std::cout << "    resolves to [" << MypluginPath.toStdString() << "]" << std::endl << std::flush;
  }

  return;
}

#endif

// ----
// main
// ----

//  Note: Static Modules don't seem to work for MITK plugins.
//        This code should return an error for now.

#ifdef SV_USE_QT_GUI
  #ifdef QT_STATICPLUGIN
    //Q_IMPORT_PLUGIN(...)
  #endif
  //#include <usModuleImport.h>
  // seems to be missing from mitk's cppservices
  //US_IMPORT_MODULE_RESOURCES(...)
  #ifdef US_STATIC_MODULE
    //US_INITIALIZE_STATIC_MODULE(...)
    //US_INITIALIZE_IMPORT_STATIC_MODULE_RESOURCES(...)
  #endif
#endif

 FILE *simvascularstdout;
 FILE *simvascularstderr;
 bool use_qt_tcl_interp;

 int main( int argc, char *argv[] )
 {

  // default to tcl gui
  bool use_tcl_gui = false;
  bool use_qt_gui  = true;
  bool catch_debugger = false;
  use_qt_tcl_interp = false;

  ios::sync_with_stdio();

#ifdef BUILD_WITH_STDOUT_STDERR_REDIRECT
  simvascularstdout = freopen( "stdout", "w", stdout );
  // Note: freopen is deprecated; consider using freopen_s instead

  if( simvascularstdout == NULL ) {
    fprintf( stdout, "error on reassigning stdout\n" );
    fflush ( stdout );
  }
  simvascularstderr = freopen( "stderr", "w", stderr );
  // Note: freopen is deprecated; consider using freopen_s instead

  if( simvascularstderr == NULL ) {
    fprintf( stderr, "error on reassigning stderr\n" );
    fflush ( stderr );
  }
#endif

  fprintf(stdout,"argc %i\n",argc);
 fflush(stdout);

  if (argc != 0) {

    // default to tcl gui
    for (int iarg = 1; iarg < argc;iarg++) {
      bool foundValid = false;
      bool warnInvalid = false;
      fprintf(stdout,"processing command line option: %s\n",argv[iarg]);
      if((!strcmp("-h",argv[iarg]))    ||
	 (!strcmp("-help",argv[iarg])) ||
	 (!strcmp("--help",argv[iarg]))) {
	fprintf(stdout,"simvascular command line options:\n");
	fprintf(stdout,"  -h, --help      : print this info and exit\n");
	fprintf(stdout,"  -tcl, --tcl-gui : use TclTk GUI\n");
	fprintf(stdout,"  -qt, --qt-gui   : use Qt GUI (default)\n");
	fprintf(stdout,"  -d,--debug      : infinite loop for debugging\n");
        fprintf(stdout,"  -ng ,--no-gui   : use command line mode (SV_BATCH_MODE overrides)\n");
	fprintf(stdout,"  --qt-tcl-interp : use command line tcl interp with qt gui\n");
	fprintf(stdout,"  --warn          : warn if invalid cmd line params (off by default)\n");
	exit(0);
      }
      if((!strcmp("--warn",argv[iarg]))) {
	warnInvalid = true;
	foundValid = true;
      }
      if((!strcmp("-tcl",argv[iarg]))    ||
	 (!strcmp("--tcl-gui",argv[iarg]))) {
	use_tcl_gui = true;
	use_qt_gui = false;
	foundValid = true;
      }
      if((!strcmp("-qt",argv[iarg]))    ||
	 (!strcmp("--qt-gui",argv[iarg]))) {
	use_qt_gui = true;
	use_tcl_gui = false;
	foundValid = true;
      }
      if((!strcmp("-d",argv[iarg]))    ||
	 (!strcmp("--debug",argv[iarg]))) {
	catch_debugger = true;
	foundValid = true;
      }
      if((!strcmp("-ng",argv[iarg]))    ||
	 (!strcmp("--no-gui",argv[iarg]))) {
	gSimVascularBatchMode = 1;
	foundValid = true;
      }
      if((!strcmp("--qt-tcl-interp",argv[iarg]))) {
	use_qt_tcl_interp = true;
	gSimVascularBatchMode = 1;
	foundValid = true;
      }
      if (!foundValid && warnInvalid) {
	fprintf(stderr,"Warning:  unknown option (%s) ignored!\n",argv[iarg]);
      }
    }
  }

  // enter infinite loop for debugger
  if (catch_debugger) {
    svCatchDebugger();
  }

  char *envstr=getenv("SV_BATCH_MODE");
  if (envstr != NULL) {
    fprintf(stdout,"\n  Using SimVascular in batch mode.\n");
    gSimVascularBatchMode = 1;
  }

#ifdef WIN32
#ifdef SV_USE_WIN32_REGISTRY

  HKEY hKey2;
  LONG returnStatus2;
  DWORD dwType2=REG_SZ;
  DWORD dwSize2=255;
  char rundir[255];
  rundir[0]='\0';

  DWORD dwType3=REG_SZ;
  DWORD dwSize3=255;
  char lszValue3[255];
  lszValue3[0]='\0';

  DWORD dwType4=REG_SZ;
  DWORD dwSize4=255;
  char lszValue4[255];
  lszValue4[0]='\0';

  char mykey[1024];
  mykey[0]='\0';
  sprintf(mykey,"%s\\%s\\%s %s","SOFTWARE",SV_REGISTRY_TOPLEVEL,SV_VERSION,SV_MAJOR_VER_NO);

  // we first assume that we are running on a 32-bit OS
  returnStatus2 = RegOpenKeyEx(HKEY_LOCAL_MACHINE, mykey, 0L,  KEY_READ, &hKey2);
  // if that fails, we check for the key hidden on a 64-bit OS
  // if this fails, then just give up and go home
  if (returnStatus2 != ERROR_SUCCESS) {
    fprintf(stdout,"Could not find SV registry!\n(%s)\n Looking elsewhere.....",mykey);
    mykey[0]='\0';
    sprintf(mykey,"%s\\%s\\%s %s","SOFTWARE\\Wow6432Node",SV_REGISTRY_TOPLEVEL,SV_VERSION,SV_MAJOR_VER_NO);
    //fprintf(stdout,"%s\n\n",mykey);
    returnStatus2 = RegOpenKeyEx(HKEY_LOCAL_MACHINE, mykey, 0L,  KEY_READ, &hKey2);
  }
  if (returnStatus2 != ERROR_SUCCESS) {
    fprintf(stderr,"FATAL ERROR: SV registry error!\n(%s)\n",mykey);
    exit(-1);
  }

  returnStatus2 = RegQueryValueEx(hKey2, "RunDir", NULL, &dwType2,(LPBYTE)&rundir, &dwSize2);
  //RegCloseKey(hKey2);

  if (returnStatus2 != ERROR_SUCCESS) {
    fprintf(stdout,"  FATAL ERROR: Invalid application registry.  SV RunDir not found!\n\n");
    exit(-1);
  }

  //printf("Value Read is %s\n", rundir);

  // set the environment variables using the registry
  char oldpath[_MAX_ENV];
  char newpath[_MAX_ENV];
  size_t requiredSize;

   //
   //  Add to PATH
   //

  oldpath[0]='\0';
  getenv_s( &requiredSize, NULL, 0, "PATH");
  if (requiredSize >= _MAX_ENV) {
    fprintf(stderr,"FATAL ERROR:  path to long!\n");
    exit(-1);
  }
  getenv_s( &requiredSize, oldpath, requiredSize, "PATH" );

  // prepend path with location of our shared libs

  int newpathlength = 0;
  newpath[0]='\0';

  for (newpathlength = 0; newpathlength < strlen(rundir);newpathlength++) {
    newpath[newpathlength]=rundir[newpathlength];
    if (newpathlength == _MAX_ENV) {
      fprintf(stderr,"FATAL ERROR:  path to long!\n");
      exit(-1);
    }
  }
  newpath[newpathlength++]=';';

  // now add original path

  for (int i = 0; i < strlen(oldpath);i++) {
    newpath[newpathlength++]=oldpath[i];
    if (newpathlength == _MAX_ENV) {
      fprintf(stderr,"FATAL ERROR:  path to long!\n");
      exit(-1);
    }
  }
  newpath[newpathlength]='\0';

  _putenv_s( "PATH", newpath );

  //fprintf(stdout,"ORIGINAL PATH: %s\n",oldpath);
  //fprintf(stdout,"RUNDIR: %s\n",rundir);
  //fprintf(stdout,"NEW PATH: %s\n",newpath);
  //fprintf(stdout,"length of path: %i\n",newpathlength);

   // set the environment variables using the registry
  char envvar[_MAX_ENV];
  char newvar[_MAX_ENV];

#ifdef SV_USE_PARASOLID
   //
   //  P_SCHEMA
   //

  envvar[0]='\0';
  getenv_s( &requiredSize, NULL, 0, "P_SCHEMA");
  if (requiredSize >= _MAX_ENV) {
   fprintf(stderr,"FATAL ERROR:  p_schema to long!\n");
   exit(-1);
 }
 if (requiredSize > 0) {
     // Get the value of the p_schema environment variable.
   getenv_s( &requiredSize, envvar, requiredSize, "P_SCHEMA" );

     //if( envvar != NULL )
      //printf( "Original P_SCHEMA variable is: %s\n", envvar );
 }

   // Attempt to change p_schema. Note that this only affects
   // the environment variable of the current process. The command
   // processor's environment is not changed.

 returnStatus2 = RegQueryValueEx(hKey2, "PSchemaDir", NULL, &dwType3,(LPBYTE)&lszValue3, &dwSize3);
  //fprintf(stdout,"pschema: %s\n",lszValue3);

 if (returnStatus2 != ERROR_SUCCESS) {
  fprintf(stderr,"  FATAL ERROR: Invalid application registry.  SV PSchemaDir not found!\n\n");
  exit(-1);
}


newvar[0]='\0';
sprintf(newvar,"%s",lszValue3);
  //fprintf(stdout,"%s\n",newvar);
TCHAR  shortpschema[1024]=TEXT("");
   // convert to short filename without spaces
if(!GetShortPathName(newvar,shortpschema,1024)) {
     // Handle an error condition.
 printf ("GetFullPathName failed (%s) (%d)\n", newvar, GetLastError());
 _putenv_s( "P_SCHEMA", newvar );
} else {
     //fprintf(stdout,"ShortPathName (%s)\n",shortpschema);
  _putenv_s( "P_SCHEMA", shortpschema );
}

getenv_s( &requiredSize, NULL, 0, "P_SCHEMA");

envvar[0]='\0';

   // Get the new value of the p_schema environment variable.
getenv_s( &requiredSize, envvar, requiredSize, "P_SCHEMA" );

   //if( envvar != NULL )
   //   printf( "New P_SCHEMA variable is: %s\n", envvar );
#endif

#ifdef SV_USE_PYTHON

  lszValue4[0]='\0';
  returnStatus2 = RegQueryValueEx(hKey2, "PythonPackagesDir", NULL, &dwType4,(LPBYTE)&lszValue4, &dwSize4);
  //returnStatus2 = RegQueryValueEx(hKey2, "Python", NULL, &dwType4,(LPBYTE)&lszValue4, &dwSize4);
  fprintf(stdout,"PythonPackagesDir: %s\n",lszValue4);

  if (returnStatus2 != ERROR_SUCCESS) {
    fprintf(stderr,"  FATAL ERROR: Invalid application registry.  SV PythonPackagesDir not found!\n\n");
    exit(-1);
  }

  char pythonpath[_MAX_ENV];
  pythonpath[0]='\0';
  sprintf(pythonpath,"%s",lszValue4);
  fprintf(stdout,"%s\n",pythonpath);

  _putenv_s( "PYTHONPATH", pythonpath );

#endif

RegCloseKey(hKey2);
#endif

#endif

  if (use_tcl_gui) {
    if (gSimVascularBatchMode == 0) {
      Tk_Main( argc, argv, Tcl_AppInit );
    } else {
      Tcl_Main (argc, argv, Tcl_AppInit);
    }
  }

#ifdef SV_USE_QT_GUI

  if(use_qt_gui) {

     // intentionally remove any additional params when calling qt gui
     int single_argc = 1;
     //mitk::BaseApplication app(single_argc, argv);
     simvascularApp app(single_argc, argv);

     // note: this command doesn't seem to work.
     // US_LOAD_IMPORTED_MODULES_INTO_MAIN(svmodel svpath ...)
     #ifdef QT_STATICPLUGIN
       //Q_INIT_RESOURCE(...);
       // need to call activators for each plugin, e.g.
       //MitkImagePluginActivator* mitkimageplugin = new MitkImagePluginActivator();
       //mitkimageplugin->start();
     #endif

     app.setSingleMode(true);
     app.setApplicationName("SimVascular_Workbench");
     app.setOrganizationName("Stanford_University");

     app.setProperty(mitk::BaseApplication::PROP_PRODUCT, "org.mitk.gui.qt.extapplication.workbench");

     QStringList preloadLibs;
     preloadLibs << "liborg_mitk_gui_qt_ext";
     app.setPreloadLibraries(preloadLibs);

#ifdef SV_IGNORE_PROVISIONING_FILE
     // can set a provisioning file here, but we hard code the plugins below
     QString provisioningFilePath = "";
     app.setProvisioningFilePath(provisioningFilePath);

     QString plugin_dirs = "";
     app.setProperty(mitk::BaseApplication::ARG_PLUGIN_DIRS, "");

     QStringList pluginsToStart;
     QString pluginPath;

     // Note: You can specify full URL filenames as well, e.g.
     // pluginsToStart.push_back("file:///C:/.../liborg_commontk_eventadmin.dll");

     // remove lib prefix and dll postfix
     pluginsToStart.push_back("org_commontk_configadmin");
     pluginsToStart.push_back("org_commontk_eventadmin");
     pluginsToStart.push_back("org_blueberry_core_runtime");
     pluginsToStart.push_back("org_blueberry_core_expressions");
     pluginsToStart.push_back("org_blueberry_core_commands");
     pluginsToStart.push_back("org_blueberry_ui_qt");
     pluginsToStart.push_back("org_blueberry_ui_qt_help");
     pluginsToStart.push_back("org_blueberry_ui_qt_log");
     pluginsToStart.push_back("org_mitk_core_services");
     pluginsToStart.push_back("org_mitk_gui_common");
     pluginsToStart.push_back("org_mitk_planarfigure");
     pluginsToStart.push_back("org_mitk_core_ext");
     pluginsToStart.push_back("org_mitk_gui_qt_application");
     pluginsToStart.push_back("org_mitk_gui_qt_ext");
     pluginsToStart.push_back("org_mitk_gui_qt_extapplication");
     pluginsToStart.push_back("org_mitk_gui_qt_common");
     pluginsToStart.push_back("org_mitk_gui_qt_stdmultiwidgeteditor");
     pluginsToStart.push_back("org_mitk_gui_qt_common_legacy");
     pluginsToStart.push_back("org_mitk_gui_qt_datamanager");
     pluginsToStart.push_back("org_mitk_gui_qt_properties");
     pluginsToStart.push_back("org_mitk_gui_qt_basicimageprocessing");
     pluginsToStart.push_back("org_mitk_gui_qt_dicom");
     pluginsToStart.push_back("org_mitk_gui_qt_geometrytools");
     pluginsToStart.push_back("org_mitk_gui_qt_imagecropper");
     pluginsToStart.push_back("org_mitk_gui_qt_imagenavigator");
     pluginsToStart.push_back("org_mitk_gui_qt_measurementtoolbox");
     pluginsToStart.push_back("org_mitk_gui_qt_python");
     pluginsToStart.push_back("org_mitk_gui_qt_segmentation");
     pluginsToStart.push_back("org_mitk_gui_qt_volumevisualization");

     // SimVascular plugins
     pluginsToStart.push_back("org_sv_projectdatanodes");
     pluginsToStart.push_back("org_sv_gui_qt_pathplanning");
     pluginsToStart.push_back("org_sv_gui_qt_modeling");
     pluginsToStart.push_back("org_sv_gui_qt_segmentation");
     pluginsToStart.push_back("org_sv_gui_qt_meshing");
     pluginsToStart.push_back("org_sv_gui_qt_simulation");

     //  NOTE:
     //  "ERROR: BlueBerry Workbench not running!"
     //  is happening because of projectmanager.
     pluginsToStart.push_back("org_sv_gui_qt_projectmanager");

     app.setProperty(ctkPluginFrameworkLauncher::PROP_PLUGINS, pluginsToStart);

     //Use transient start with declared activation policy
     ctkPlugin::StartOptions startOptions(ctkPlugin::START_TRANSIENT | ctkPlugin::START_ACTIVATION_POLICY);
     app.setProperty(ctkPluginFrameworkLauncher::PROP_PLUGINS_START_OPTIONS, static_cast<int>(startOptions));
#endif

     if (use_qt_tcl_interp) {
       Tcl_Main (argc, argv, Tcl_AppInit);
     } else {
       return app.run();
     }

  }

#endif

  return 0;
}


#ifdef WIN32
#ifdef SV_USE_WIN32_REGISTRY

int Tcl_AppInt_Win32ReadRegistryVar(char* regVarName, char* interpVarName, Tcl_Interp *interp ) {

  HKEY hKey2;
  LONG returnStatus2;
  DWORD dwType2=REG_SZ;
  DWORD dwSize2=255;
  char lszValue2[255];
  char mykey[1024];
  char scmd[2048];

  mykey[0]='\0';
  lszValue2[0]='\0';
  scmd[0]='\0';

  sprintf(mykey,"%s\\%s\\%s %s","SOFTWARE",SV_REGISTRY_TOPLEVEL,SV_VERSION,SV_MAJOR_VER_NO);

  // we first assume that we are running on a 32-bit OS
  returnStatus2 = RegOpenKeyEx(HKEY_LOCAL_MACHINE, mykey, 0L,  KEY_READ, &hKey2);

  // if 32-bit check fails, we check for the key hidden on a 64-bit OS
  // if this fails, then just give up and go home
  if (returnStatus2 != ERROR_SUCCESS) {
    mykey[0]='\0';
    sprintf(mykey,"%s\\%s\\%s %s","SOFTWARE\\Wow6432Node",SV_REGISTRY_TOPLEVEL,SV_VERSION,SV_MAJOR_VER_NO);
    returnStatus2 = RegOpenKeyEx(HKEY_LOCAL_MACHINE, mykey, 0L,  KEY_READ, &hKey2);
  }
  if (returnStatus2 != ERROR_SUCCESS) {
    fprintf(stderr,"FATAL ERROR: SV registry error!\n(%s)\n",mykey);
    exit(-1);
  }

  returnStatus2 = RegQueryValueEx(hKey2, regVarName, NULL, &dwType2,(LPBYTE)&lszValue2, &dwSize2);
  RegCloseKey(hKey2);

  if (returnStatus2 != ERROR_SUCCESS) {
    fprintf(stdout,"  FATAL ERROR: Invalid application registry (%s).\n\n",regVarName);
    exit(-1);
  }

  PathRemoveBackslash(lszValue2);
  // set the variable in tcl interpreter
  sprintf(scmd,"set %s {%s}\n",interpVarName,lszValue2);
  if (Tcl_Eval(interp,scmd) == TCL_ERROR) {
    fprintf ( stderr,"error on (%s)\n",scmd);
    return TCL_ERROR;
  }

  return TCL_OK;
}

#endif
#endif

// -----------
// Tcl_AppInit
// -----------

int Tcl_AppInit( Tcl_Interp *interp )
{

#ifdef WIN32
#ifdef SV_USE_WIN32_REGISTRY

  if (Tcl_AppInt_Win32ReadRegistryVar("HomeDir", "env(SV_HOME)", interp ) == TCL_ERROR) {
    exit(-1);
  }

  if (Tcl_AppInt_Win32ReadRegistryVar("TclLibDir", "tcl_library", interp ) == TCL_ERROR) {
    exit(-1);
  }

  if (Tcl_AppInt_Win32ReadRegistryVar("TkLibDir", "tk_library", interp ) == TCL_ERROR) {
    exit(-1);
  }

#endif
#endif

  if ( Tcl_Init(interp) == TCL_ERROR ) {
    fprintf( stderr, "error on Tcl_Init\n" );
    return TCL_ERROR;
  }

  if (gSimVascularBatchMode == 0) {
    if ( Tk_Init(interp) == TCL_ERROR ) {
      fprintf( stderr, "error on Tk_Init\n" );
      return TCL_ERROR;
    }
  }

  if ( SimVascular_Init(interp) == TCL_ERROR ) {
    fprintf( stderr, "error on SimVascular_Init\n" );
    return TCL_ERROR;
  }

  if (use_qt_tcl_interp) {
    #ifndef WIN32
    #ifdef SV_USE_QT
      // instantiate "notifier" to combine Tcl and Qt events
      QtTclNotify::QtTclNotifier::setup();
    #endif
    #endif

    #ifndef WIN32
    #ifdef SV_USE_QT
      // run Qt's event loop
      Tcl_SetMainLoop(SimVascularTcl_MainLoop);
    #endif
    #endif
  }

  return TCL_OK;

}

<|MERGE_RESOLUTION|>--- conflicted
+++ resolved
@@ -185,10 +185,6 @@
   //  to specify library paths.
   //
 
-<<<<<<< HEAD
-#ifdef WIN32
-=======
->>>>>>> 5497cd48
   // read environment variables for plugin paths
 #ifdef WIN32
   char plugin_env[_MAX_ENV];
