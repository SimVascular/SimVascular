/* Copyright (c) Stanford University, The Regents of the University of
 *               California, and others.
 *
 * All Rights Reserved.
 *
 * See Copyright-SimVascular.txt for additional details.
 *
 * Permission is hereby granted, free of charge, to any person obtaining
 * a copy of this software and associated documentation files (the
 * "Software"), to deal in the Software without restriction, including
 * without limitation the rights to use, copy, modify, merge, publish,
 * distribute, sublicense, and/or sell copies of the Software, and to
 * permit persons to whom the Software is furnished to do so, subject
 * to the following conditions:
 *
 * The above copyright notice and this permission notice shall be included
 * in all copies or substantial portions of the Software.
 *
 * THIS SOFTWARE IS PROVIDED BY THE COPYRIGHT HOLDERS AND CONTRIBUTORS "AS
 * IS" AND ANY EXPRESS OR IMPLIED WARRANTIES, INCLUDING, BUT NOT LIMITED
 * TO, THE IMPLIED WARRANTIES OF MERCHANTABILITY AND FITNESS FOR A
 * PARTICULAR PURPOSE ARE DISCLAIMED. IN NO EVENT SHALL THE COPYRIGHT OWNER
 * OR CONTRIBUTORS BE LIABLE FOR ANY DIRECT, INDIRECT, INCIDENTAL, SPECIAL,
 * EXEMPLARY, OR CONSEQUENTIAL DAMAGES (INCLUDING, BUT NOT LIMITED TO,
 * PROCUREMENT OF SUBSTITUTE GOODS OR SERVICES; LOSS OF USE, DATA, OR
 * PROFITS; OR BUSINESS INTERRUPTION) HOWEVER CAUSED AND ON ANY THEORY OF
 * LIABILITY, WHETHER IN CONTRACT, STRICT LIABILITY, OR TORT (INCLUDING
 * NEGLIGENCE OR OTHERWISE) ARISING IN ANY WAY OUT OF THE USE OF THIS
 * SOFTWARE, EVEN IF ADVISED OF THE POSSIBILITY OF SUCH DAMAGE.
 */

// The functions defined here implement the SV Python API 'geometry' module.
//
// There are no classes defined for this module. All module methods take
// vtkPolyData Python objects as arguments.
//
// A Python exception sv.geometry.GeometryError is defined for this module.
// The exception can be used in a Python 'try' statement with an 'except' clause
// like this
//
//    except sv.geometry.GeometryError:
//
#include "SimVascular.h"
#include "SimVascular_python.h"

#include <stdio.h>
#include <string.h>

#include "sv_PolyData.h"
#include "Geometry_PyModule.h"
#include "sv_sys_geom.h"
#include "sv_SolidModel.h"
#include "Modeling_PyModule.h"
#include "sv_integrate_surface.h"
#include "sv_misc_utils.h"
#include "sv_vtk_utils.h"
#include "vtkSmartPointer.h"
#include "PyUtils.h"
#include "vtkPythonUtil.h"
#include "sv4gui_ModelUtils.h"

// Needed for Windows
#ifdef GetObject
#undef GetObject
#endif

// Exception type used by PyErr_SetString() to set the for the error indicator.
static PyObject * PyRunTimeErr;

// Include the definition for the geometry options classes.
#include "GeometryLoftOptions_PyClass.cxx"
#include "GeometryLoftNurbsOptions_PyClass.cxx"
#include "GeometryBlendOptions_PyClass.cxx"

//////////////////////////////////////////////////////
//        U t i l i t y     F u n c t i o n s       //
//////////////////////////////////////////////////////

//----------------
// GetVtkPolyData
//----------------
// Get the vtkPolyData object from the Python vtkPolyData object.
//
static vtkPolyData *
GetVtkPolyData(PyUtilApiFunction& api, PyObject* obj)
{
  vtkPolyData* polydata = nullptr;

 if (!PyVTKObject_Check(obj)) {
      api.error("The polydata argument is not a vtkPolyData object.");
  }

  polydata = (vtkPolyData*)vtkPythonUtil::GetPointerFromObject(obj, "vtkPolyData");
  if (polydata == nullptr) {
      api.error("The polydata argument is not a vtkPolyData object.");
  }
  return polydata;
}

//--------------------
// GetGeometryObjects
//--------------------
// Create a list of cvPolyData objects from a list of
// vtkPolyData objects.
//
// [TODO:DaveP] It would be good to use shared_ptr here
// to manage deleting cvPolyData objects but the sys_geom
// functions don't use them.
//
static std::vector<cvPolyData*>
GetGeometryObjects(PyUtilApiFunction& api, PyObject* objList)
{
  std::vector<cvPolyData*> cvPolyDataList;
  auto numObjs = PyList_Size(objList);

  if (numObjs == 0) {
      api.error("The polydata list argument is empty.");
      return cvPolyDataList;
  }

  for (int i = 0; i < numObjs; i++ ) {
      auto obj = PyList_GetItem(objList, i);
      auto polydata = GetVtkPolyData(api, obj);
      if (polydata == nullptr) {
          api.error("Index " + std::to_string(i) + " of the polydata list argument is not a vtkPolyData object.");
          for (auto cvPolydata : cvPolyDataList) {
              delete cvPolydata;
          }
          cvPolyDataList.clear();
          return cvPolyDataList;
      }
      auto cvPolydata = new cvPolyData(polydata);
      cvPolyDataList.push_back(cvPolydata);
  }

  return cvPolyDataList;
}

//////////////////////////////////////////////////////
//          M o d u l e  F u n c t i o n s          //
//////////////////////////////////////////////////////
//
// Python 'geometry' module methods.

//--------------------
// Geom_align_profile
//--------------------
//
PyDoc_STRVAR(Geom_align_profile_doc,
  "align_profile(reference, align, use_distance=True) \n\
   \n\
   Align a profile represented as a closed curve with a given reference    \n\
   profile also represented as a closed curve.                             \n\
   \n\
   The profile is aligned by reordering its points.                        \n\
   \n\
   Args: \n\
     reference (vtkPolyData): The profile to align to.                     \n\
     align (vtkPolyData): The profile to align to the reference.           \n\
     use_distance (Optional[bool]): If True then align profile initial     \n\
       points using the minium distance between points. If False then align\n\
       profile initial points using the angle beteenn points.              \n\
   \n\
   Returns (vtkPolyData): The aligned profile.                             \n\
");

static PyObject *
Geom_align_profile(PyObject* self, PyObject* args, PyObject* kwargs)
{
  //std::cout << "========== Geom_align_profile ==========" << std::endl;
  auto api = PyUtilApiFunction("OO|O!", PyRunTimeErr, __func__);
  static char *keywords[] = {"reference", "align", "use_distance", nullptr};
  PyObject* refObj;
  PyObject* alignObj;
  PyObject* distArg;

  if (!PyArg_ParseTupleAndKeywords(args, kwargs, api.format, keywords, &refObj, &alignObj, &PyBool_Type, &distArg)) {
      return api.argsError();
  }
  auto use_distance = PyObject_IsTrue(distArg);

  // Get the vtkPolyData objects from the Python objects.
  //
  auto refPolydata = GetVtkPolyData(api, refObj);
  if (refPolydata== nullptr) {
      return nullptr;
  }
  cvPolyData refCvPolyData(refPolydata);

  auto alignPolydata = GetVtkPolyData(api, alignObj);
  if (alignPolydata== nullptr) {
      return nullptr;
  }
  cvPolyData alignCvPolyData(alignPolydata);

  // Align the profiles.
  //
  cvPolyData *result;
  if (use_distance) {
    result = sys_geom_AlignByDist(&refCvPolyData, &alignCvPolyData);
  } else {
    result = sys_geom_Align(&refCvPolyData, &alignCvPolyData);
  }

  if (result == nullptr) {
      api.error("The aligning profile operation failed.");
      return nullptr;
  }

  return vtkPythonUtil::GetObjectFromPointer(result->GetVtkPolyData());
}

//--------------------
// Geom_average_point
//--------------------
//
PyDoc_STRVAR(Geom_average_point_doc,
  "average_point(polydata) \n\
   \n\
   Calculate the average point for the points of a VTK PolyData object.    \n\
   \n\
   Args: \n\
     polydata (vtkPolyData): The vtkPolyData object to compute the average \n\
       point for.                                                          \n\
   \n\
   Returns list([float, float, float]): The average point. \n\
");

static PyObject *
Geom_average_point(PyObject* self, PyObject* args)
{
  auto api = PyUtilApiFunction("O", PyRunTimeErr, __func__);
  PyObject* pdObj;

  if (!PyArg_ParseTuple(args, api.format, &pdObj)) {
      return api.argsError();
  }

  // Get the vtkPolyData object from the Python object.
  auto polydata = GetVtkPolyData(api, pdObj);
  if (polydata == nullptr) {
      return nullptr;
  }

  double pt[3];
  cvPolyData cvPolydata(polydata);
  if (sys_geom_AvgPt(&cvPolydata, pt) != SV_OK) {
      api.error("Error calculating the average point for the polydata.");
      return nullptr;
  }

  return Py_BuildValue("[d,d,d]", pt[0], pt[1], pt[2]);
}

//---------------------
// Geom_classify_point
//---------------------
//
PyDoc_STRVAR(Geom_point_inside_doc,
  "point_inside(polydata, point) \n\
   \n\
   Determine if a 3D point is inside or outside of a solid.                \n\
   \n\
   Args: \n\
     polydata (vtkPolyData): The vtkPolyData object representing a solid   \n\
        as a closed surface \n\
     point ([float, float, float]): The 3D point to classify.              \n\
   \n\
   Returns True if the point is inside the solid, False if it is outside.  \n\
");

static PyObject *
Geom_point_inside(PyObject* self, PyObject* args, PyObject* kwargs)
{
  //std::cout << "========== Geom_point_inside ==========" << std::endl;
  auto api = PyUtilApiFunction("OO!", PyRunTimeErr, __func__);
  static char *keywords[] = {"polydata", "point", nullptr};
  PyObject* pdObj;
  PyObject* pointArg;

  if (!PyArg_ParseTupleAndKeywords(args, kwargs, api.format, keywords, &pdObj, &PyList_Type, &pointArg)) {
      return api.argsError();
  }

  // Get the vtkPolyData object from the Python object.
  auto polydata = GetVtkPolyData(api, pdObj);
  if (polydata == nullptr) {
      return nullptr;
  }

  // Get the point data.
  double point[3];
  std::string emsg;
  if (!PyUtilGetPointData<double>(pointArg, emsg, point)) {
      api.error("The point argument " + emsg);
      return nullptr;
  }

  // Result is -1 if the point is outside, 1 if it is inside.
  cvPolyData cvPolydata(polydata);
  int result;
  if (sys_geom_Classify(&cvPolydata, point, &result) != SV_OK) {
      api.error("Error classifying a point for the geometry.");
      return nullptr;
  }

  return Py_BuildValue("N", PyBool_FromLong(result+1));
}

//-------------------------------
// Geom_interpolate_closed_curve
//-------------------------------
//
PyDoc_STRVAR(Geom_interpolate_closed_curve_doc,
  "interpolate_closed_curve(polydata, number_of_points) \n\
   \n\
   Generate a list of 3D points linearly interpolated between the points   \n\
   of a closed 3D curve.                                                   \n\
   \n\
   Args: \n\
     polydata (vtkPolyData): The vtkPolyData object representing a closed  \n\
        curve.                                                             \n\
     number_of_points (int): The number of points to generate.             \n\
   \n\
   Returns list([float, float, float]): The list of interpolated points.   \n\
");

static PyObject *
Geom_interpolate_closed_curve(PyObject* self, PyObject* args, PyObject* kwargs)
{
  auto api = PyUtilApiFunction("Oi", PyRunTimeErr, __func__);
  static char *keywords[] = {"polydata", "number_of_points", nullptr};
  PyObject* pdObj;
  int numSamples;

  if (!PyArg_ParseTupleAndKeywords(args, kwargs, api.format, keywords, &pdObj, &numSamples)) {
      return api.argsError();
  }

  if (numSamples < 3) {
      api.error("The number of samples argument is < 3.");
      return nullptr;
  }

  // Get the vtkPolyData object from the Python object.
  auto polydata = GetVtkPolyData(api, pdObj);
  if (polydata == nullptr) {
      return nullptr;
  }

  cvPolyData cvPolydata(polydata);
  auto result = sys_geom_sampleLoop(&cvPolydata, numSamples);

  if (result == nullptr) {
      api.error("Error performing the sample loop operation.");
      return nullptr;
  }

  return vtkPythonUtil::GetObjectFromPointer(result->GetVtkPolyData());
}

//------------------
// Geom_local_blend
//------------------
//
PyDoc_STRVAR(Geom_local_blend_doc,
  "local_blend(surface, faces, options)                                    \n\
   \n\
   ??? Set the computational kernel used to segment image data.       \n\
   \n\
   Args:                                                          \n\
     kernel (str): Name of the contouring kernel. Valid names are: Circle, Ellipse, LevelSet, Polygon, SplinePolygon or Threshold. \n\
");

static PyObject *
Geom_local_blend(PyObject* self, PyObject* args, PyObject* kwargs)
{
  #ifdef dbg_Geom_local_blend
  std::cout << " " << std::endl;
  std::cout << "========== Geom_local_blend ==========" << std::endl;
  #endif
  auto api = PyUtilApiFunction("OO!O!", PyRunTimeErr, __func__);
  static char *keywords[] = {"surface", "faces", "options", nullptr};
  PyObject* surfaceArg;
  PyObject* facesArg;
  PyObject* blendOptsArg;

  if (!PyArg_ParseTupleAndKeywords(args, kwargs, api.format, keywords, &surfaceArg, &PyList_Type, &facesArg,
        &PyBlendOptionsType, &blendOptsArg)) {
      return api.argsError();
  }

  // Get the vtkPolyData objectsfrom the Python object.
  //
  auto surfPolydata = GetVtkPolyData(api, surfaceArg);
  if (surfPolydata == nullptr) {
      return nullptr;
  }

  // Extract blend option values from the BlendOptions object.
  //
  int numBlendIters = BlendOptionsGetInt(blendOptsArg, BlendOptions::NUM_BLEND_ITERATIONS);
  int numSubblendIters = BlendOptionsGetInt(blendOptsArg, BlendOptions::NUM_SUBBLEND_ITERATIONS);
  int numSubdivisionIters = BlendOptionsGetInt(blendOptsArg, BlendOptions::NUM_SUBDIVISION_ITERATIONS);
  int numCgSmoothIters = BlendOptionsGetInt(blendOptsArg, BlendOptions::NUM_CGSMOOTH_ITERATIONS);
  int numLapSmoothIters = BlendOptionsGetInt(blendOptsArg, BlendOptions::NUM_LAPSMOOTH_ITERATIONS);
  // The API uses a percent, SV uses the value percent/100.
  double targetDecimation = BlendOptionsGetDouble(blendOptsArg, BlendOptions::TARGET_DECIMATION) / 100.0;

  // Check values.
  //
  if (numBlendIters < 1) {
      api.error("The 'num_blend_operations' parameter must be > 0.");
      return nullptr;
  }

  if (numSubblendIters < 1) {
      api.error("The 'num_subblend_operations' parameter must be > 0.");
      return nullptr;
  }

  if (numSubdivisionIters < 0) {
      api.error("The 'num_subdivision_operations' parameter must be >= 0.");
      return nullptr;
  }

  if (numCgSmoothIters < 0) {
      api.error("The 'num_cgsmooth_iterations' parameter must be >= 0.");
      return nullptr;
  }

  if (numLapSmoothIters < 1) {
      api.error("The 'num_cgsmooth_iterations' parameter must be > 0.");
      return nullptr;
  }

  if (targetDecimation < 0.0) {
      api.error("The 'target_decimation' parameter must be > 0.0.");
      return nullptr;
  }

  #ifdef dbg_Geom_local_blend
  std::cout << "[Geom_local_blend] numBlendIters: " << numBlendIters << std::endl;
  std::cout << "[Geom_local_blend] numSubblendIters: " << numSubblendIters << std::endl;
  std::cout << "[Geom_local_blend] numSubdivisionIters: " << numSubdivisionIters << std::endl;
  std::cout << "[Geom_local_blend] numCgSmoothIters: " << numCgSmoothIters << std::endl;
  std::cout << "[Geom_local_blend] numLapSmoothIters: " << numLapSmoothIters << std::endl;
  std::cout << "[Geom_local_blend] targetDecimation: " << targetDecimation << std::endl;
  #endif

  // Set svBlendParam parameters.
  sv4guiModelElement::svBlendParam params;
  params.numblenditers = numBlendIters;
  params.numsubblenditers = numSubblendIters;
  params.numsubdivisioniters = numSubdivisionIters;
  params.numcgsmoothiters = numCgSmoothIters;
  params.numlapsmoothiters = numLapSmoothIters;
  params.targetdecimation = targetDecimation;

  // Compute data needed for blending.
  //
  std::vector<sv4guiModelElement::svBlendParamRadius> blendRadii;
  vtkSmartPointer<vtkPolyData> lastsurfPolydata = surfPolydata;
  int numFaces = PyList_Size(facesArg);
  for (int i = 0; i < numFaces; i++) {
      int faceID1, faceID2;
      double radius;
      PyObject* radiusFace = PyList_GetItem(facesArg, i);
      if (!GetRadiusFaceValues(radiusFace, faceID1, faceID2, radius)) {
          std::string valErrorMsg;
          std::string itemStr;
          PyUtilGetPyErrorInfo(radiusFace, valErrorMsg, itemStr);
          std::string msg = itemStr + ": " + valErrorMsg;
          api.error(msg);
          return nullptr;
      }

      blendRadii.push_back(sv4guiModelElement::svBlendParamRadius(faceID1, faceID2, radius));

      lastsurfPolydata = sv4guiModelUtils::CreatePolyDataByBlend(lastsurfPolydata, faceID1, faceID2, radius, &params);

      if (lastsurfPolydata == nullptr) {
          api.error("Failed creating blend data.");
          return nullptr;
      }
  }

  return vtkPythonUtil::GetObjectFromPointer(lastsurfPolydata);
}

//-----------
// Geom_loft
//-----------
//
// [TODO:DaveP] We may need to add input curve resampling and alignment here
// in order to get lofting to work.
//
PyDoc_STRVAR(Geom_loft_doc,
  "loft(polydata_list, loft_options) \n\
   \n\
   Create a lofted surface from a list of polydata curves.                  \n\
   \n\
   The loft method fits a surface through two or more profile curves that   \n\
   define the surface shape. This is typically used to create a surface of  \n\
   a vessel from a group of contours segmenting the vessel's lumen.         \n\
   \n\
   The surface is created using splines interpolating profile points along  \n\
   the its length and linearly interpolation around its profile.            \n\
   \n\
   Args: \n\
     polydata_list (list[vtkPolyData]): The list of vtkPolyData objects     \n\
        representing the profile curves defining a surface.                 \n\
     loft_options (sv.geometry.LoftOptions): The LoftOptions object         \n\
        containing lofting parameter values.                                \n\
   \n\
   Returns (vtkPolyData): The vtkPolyData object of the lofted surface.     \n\
");

static PyObject *
Geom_loft(PyObject* self, PyObject* args, PyObject* kwargs)
{
  #ifdef dbg_Geom_loft
  std::cout << " " << std::endl;
  std::cout << "========== Geom_loft ==========" << std::endl;
  #endif

  auto api = PyUtilApiFunction("O!O!", PyRunTimeErr, __func__);
  static char *keywords[] = {"polydata_list", "loft_options", nullptr};
  PyObject* objListArg;
  PyObject* loftOptsArg;

  if (!PyArg_ParseTupleAndKeywords(args, kwargs, api.format, keywords, &PyList_Type, &objListArg, &PyLoftOptionsType,
        &loftOptsArg)) {
      return api.argsError();
  }

  // Check the list of polydata curve profiles.
  auto cvPolyDataList = GetGeometryObjects(api, objListArg);
  if (cvPolyDataList.size() == 0) {
      return nullptr;
  }

  if (cvPolyDataList.size() < 2) {
      api.error("At least two profiles are needed for lofing.");
      return nullptr;
  }

  // Check that the profiles have the same number of points.
  int numProfilePoints = 0;
  for (auto const& profile : cvPolyDataList) {
      int numPoints = profile->GetVtkPolyData()->GetNumberOfPoints();
      if (numProfilePoints == 0) {
          numProfilePoints = numPoints;
      } else if (numPoints != numProfilePoints) {
          api.error("Profiles do not have the same number of points.");
          return nullptr;
      }
  }

  // Extract loft option values from the loftOptions object.
  //
  // Most of these are not used for now.
  //
  int numOutPtsInSegs = numProfilePoints;
  int numOutPtsAlongLength = LoftOptionsGetInt(loftOptsArg, LoftOptions::NUM_OUT_PTS_ALONG_LENGTH);
  int numLinearPtsAlongLength = LoftOptionsGetInt(loftOptsArg, LoftOptions::NUM_LINEAR_PTS_ALONG_LENGTH);
  int numModes = 0; /*LoftOptionsGetInt(loftOptsArg, LoftOptions::NUM_MODES); */
  int splineType = 0; /*LoftOptionsGetInt(loftOptsArg, LoftOptions::SPLINE_TYPE); */
  int useFFT = 0; /*LoftOptionsGetInt(loftOptsArg, LoftOptions::USE_FFT); */
  int useLinearSampleAlongLength = LoftOptionsGetInt(loftOptsArg, LoftOptions::USE_LINEAR_SAMPLE_ALONG_LENGTH);
  double bias = 0.0; /*LoftOptionsGetDouble(loftOptsArg, LoftOptions::BIAS); */
  double tension = 0.0; /*LoftOptionsGetDouble(loftOptsArg, LoftOptions::TENSION); */
  double continuity = 0.0; /*LoftOptionsGetDouble(loftOptsArg, LoftOptions::CONTINUITY); */

  #ifdef dbg_Geom_loft
  std::cout << "[Geom_loft] numProfilePoints:" << numProfilePoints << std::endl;
  std::cout << "[Geom_loft] loftOptsArg: " << loftOptsArg << std::endl;
  std::cout << "[Geom_loft] numOutPtsInSegs: " << numOutPtsInSegs << std::endl;
  std::cout << "[Geom_loft] numOutPtsAlongLength : " << numOutPtsAlongLength << std::endl;
  std::cout << "[Geom_loft] numModes: " << numModes << std::endl;
  std::cout << "[Geom_loft] splineType: " << splineType << std::endl;

  std::cout << "[Geom_loft] useLinearSampleAlongLength: " << useLinearSampleAlongLength << std::endl;
  std::cout << "[Geom_loft] useFFT: " << useFFT << std::endl;
  std::cout << "[Geom_loft] bias: " << bias << std::endl;
  std::cout << "[Geom_loft] tension: " << tension << std::endl;
  std::cout << "[Geom_loft] continuity: " << continuity << std::endl;
  #endif

  // Create the lofted surface.
  //
  auto numSrcs = cvPolyDataList.size();
  cvPolyData *result;

  auto status = sys_geom_loft_solid(cvPolyDataList.data(), numSrcs, useLinearSampleAlongLength, useFFT, numOutPtsAlongLength,
                                    numOutPtsInSegs, numLinearPtsAlongLength, numModes, splineType, bias, tension, continuity,
                                    &result);

  if (status != SV_OK) {
      delete result;
      api.error("Error performing the loft operation.");
      return nullptr;
  }

  return vtkPythonUtil::GetObjectFromPointer(result->GetVtkPolyData());
}

//-----------------
// Geom_loft_nurbs
//-----------------
//
PyDoc_STRVAR(Geom_loft_nurbs_doc,
  "loft_nurbs(polydata_list, loft_options) \n\
   \n\
   Create a lofted NURBS surface from a list of polydata curves.            \n\
   \n\
   The loft method fits a surface through two or more profile curves that   \n\
   define the surface shape. This is typically used to create a surface of  \n\
   a vessel from a group of contours segmenting the vessel's lumen.         \n\
   \n\
   Args: \n\
     polydata_list (list[vtkPolyData]): The list of vtkPolyData objects     \n\
        representing the profile curves defining a surface.                 \n\
     loft_options (sv.geometry.LoftNurbsOptions): The LoftNurbsOptions      \n\
        object containing lofting parameter values.                         \n\
     num_sections (Optional[int]): The number of sections created between  \n\
        profile curves.                                                     \n\
   \n\
   Returns (vtkPolyData): The vtkPolyData object of the lofted surface.     \n\
");

static PyObject *
Geom_loft_nurbs(PyObject* self, PyObject* args, PyObject* kwargs)
{
  #define ndbg_Geom_loft_nurbs
  #ifdef dbg_Geom_loft_nurbs
  std::cout << " " << std::endl;
  std::cout << "========== Geom_loft_nurbs ==========" << std::endl;
  #endif
  auto api = PyUtilApiFunction("O!O!|i", PyRunTimeErr, __func__);
  static char *keywords[] = {"polydata_list", "loft_options", "num_sections", nullptr};
  PyObject* objListArg;
  PyObject* loftOptsArg;
  int num_sections = 12;

  if (!PyArg_ParseTupleAndKeywords(args, kwargs, api.format, keywords, &PyList_Type, &objListArg,
        &PyLoftNurbsOptionsType, &loftOptsArg, &num_sections)) {
      return api.argsError();
  }

  // Check the list of polydata curve profiles.
  auto cvPolyDataList = GetGeometryObjects(api, objListArg);
  int numProfiles = cvPolyDataList.size();
  if (numProfiles == 0) {
      return nullptr;
  }

  if (numProfiles < 2) {
      api.error("At least two profiles are needed for lofing.");
      return nullptr;
  }

  // Check that the profiles have the same number of points.
  int numProfilePoints = 0;
  for (auto const& profile : cvPolyDataList) {
      int numPoints = profile->GetVtkPolyData()->GetNumberOfPoints();
      if (numProfilePoints == 0) {
          numProfilePoints = numPoints;
      } else if (numPoints != numProfilePoints) {
          api.error("Profiles do not have the same number of points.");
          return nullptr;
      }
  }

  // Extract loft option values from the loftOptions object.
  //
  int uDegree = LoftNurbsOptionsGetInt(loftOptsArg, LoftNurbsOptions::U_DEGREE);
  int vDegree = LoftNurbsOptionsGetInt(loftOptsArg, LoftNurbsOptions::V_DEGREE);
  double uSpacing = 1.0 / (num_sections * numProfiles);
  double vSpacing = 1.0 / numProfilePoints;
  char* uKnotSpanType = LoftNurbsOptionsGetString(loftOptsArg, LoftNurbsOptions::U_KNOT_SPAN_TYPE);
  char* vKnotSpanType = LoftNurbsOptionsGetString(loftOptsArg, LoftNurbsOptions::V_KNOT_SPAN_TYPE);
  char* uParametricSpanType = LoftNurbsOptionsGetString(loftOptsArg, LoftNurbsOptions::U_PARAMETRIC_SPAN_TYPE);
  char* vParametricSpanType = LoftNurbsOptionsGetString(loftOptsArg, LoftNurbsOptions::V_PARAMETRIC_SPAN_TYPE);

  #ifdef dbg_Geom_loft_nurbs
  std::cout << "[Geom_loft_nurbs] numProfilePoints: " << numProfilePoints << std::endl;
  std::cout << "[Geom_loft_nurbs] uDegree: " << uDegree << std::endl;
  std::cout << "[Geom_loft_nurbs] vDegree: " << vDegree << std::endl;
  std::cout << "[Geom_loft_nurbs] uSpacing: " << uSpacing << std::endl;
  std::cout << "[Geom_loft_nurbs] vSpacing: " << vSpacing << std::endl;
  std::cout << "[Geom_loft_nurbs] uKnotSpanType: " << uKnotSpanType << std::endl;
  std::cout << "[Geom_loft_nurbs] vKnotSpanType: " << vKnotSpanType << std::endl;
  std::cout << "[Geom_loft_nurbs] uParametricSpanType: " << uParametricSpanType << std::endl;
  std::cout << "[Geom_loft_nurbs] vParametricSpanType: " << vParametricSpanType << std::endl;
  #endif

  // Reset uDegree and vDegree if they are larger
  // than the number of profile curves.
  //
  if (uDegree >= numProfiles) {
      uDegree = numProfiles - 1;
  }

  if (vDegree >= numProfilePoints) {
      vDegree = numProfilePoints - 1;
  }

  // Create the lofted surface.
  //
  cvPolyData *result;
  vtkSmartPointer<vtkSVNURBSSurface> NURBSSurface = vtkSmartPointer<vtkSVNURBSSurface>::New();
  auto status = sys_geom_loft_solid_with_nurbs(cvPolyDataList.data(), numProfiles, uDegree, vDegree, uSpacing, vSpacing,
          uKnotSpanType, vKnotSpanType, uParametricSpanType, vParametricSpanType, NURBSSurface, &result);

  // [TODO:DaveP] Is this correct?
  /*
  for (auto cvPolyData : cvPolyDataList) {
      delete cvPolyData;
  }
  */

  if (status != SV_OK) {
      delete result;
      api.error("Error creating a lofted solid using nurbs.");
      return nullptr;
  }

  return vtkPythonUtil::GetObjectFromPointer(result->GetVtkPolyData());
}

//------------------------------------
// Geom_set_array_for_local_op_sphere
//------------------------------------
//
PyDoc_STRVAR(Geom_local_sphere_smooth_doc,
  "local_sphere_smooth(surface, radius, center, smoothing_parameters)  \n\
   \n\
   Smooth a surface locally in a region defined by a sphere.     \n\
   \n\
   Polygonal surface smoothing is used to smooth the bumps and ridges (e.g. vessel junctions) of a surface by \n\
   reducing the angles between adjacent polygons. Two smoothing methods are supported: Laplacian and constrained. \n\
   The Laplacian method sweeps over a region of the polygonal mesh several iterations, repeatedly moving each adjustable \n\
   vertex to the arithmetic average of the vertices adjacent to it. Laplacian smoothing is computationally inexpensive \n\
   but may a degrade the accuracy of the representation and possibly change its topology by removing connecting parts. \n\
   Laplacian smoothing is controlled by two parameters: a relaxation (weighting) factor and the number of iterations (sweeps) \n\
   used to apply the smoothing operation. The relaxation factor scales each adjacent vertex by the total area of the polygons \n\
   adjacent to it. The relaxation factor should be choosen between 0.01 and 0.05.                                             \n\
   \n\
   The constrained method method solves for a surface that minimizes the error between the original mesh and the Laplacian    \n\
   smoothed mesh. Constrained smoothing is controlled by three parameters: a constrain factor, the number of iterations (sweeps) \n\
   used to apply the smoothing operation, and the number of conjugate gradient (CG) iteratons used to solve the system of equations   \n\
   used to minimumize the error. The constrain factor determines how much the smoothed surface deviates from the original \n\
   surface. The constrain factor should be choosen between 0.0 (no deviation) and 1.0. \n\
   \n\
   Args: \n\
     surface (vtkPolyData): The surface to be smoothed.                     \n\
     radius (float): The radius of the sphere.                              \n\
     center ([x,y,z]): The list of three floats defining the center of the sphere. \n\
     smoothing_parameters (dict): The parameters used in the smoothing operation. \n\
       For 'laplacian' smoothing: { 'method':'laplacian', 'num_iterations':int, 'relaxation_factor':float }      \n\
           Defaults: 'laplacian' smoothing: { 'method':'laplacian', 'num_iterations':5, 'relaxation_factor':0.01}  \n\
       For 'constrained' smoothing: { 'method':'constrained', 'num_iterations':int, 'constrain_factor':float, 'num_cg_solves':int }  \n\
           Defaults: { 'method':'constrained', 'num_iterations':5, 'constrain_factor':0.2, 'num_cg_solves':30 }  \n\
   \n\
   Returns (vtkPolyData): The vtkPolyData object of the smoothed surface.     \n\
");

static PyObject *
Geom_local_sphere_smooth(PyObject* self, PyObject* args, PyObject* kwargs)
{
  auto api = PyUtilApiFunction("OdO!O!", PyRunTimeErr, __func__);
  static char *keywords[] = {"surface", "radius", "center", "smoothing_parameters", nullptr};
  PyObject* surfaceArg;
  double radius = 0.0;
  PyObject* centerArg;
  PyObject* smoothingParmaArg;

  if (!PyArg_ParseTupleAndKeywords(args, kwargs, api.format, keywords, &surfaceArg, &radius, &PyList_Type, &centerArg, 
        &PyDict_Type, &smoothingParmaArg)) {
      return api.argsError();
  }

  // Check that a non-empty dict has been passed.
  int numItems = PyDict_Size(smoothingParmaArg);
  if (numItems == 0) { 
      api.error("The 'smooth_method' argument is empty.");
      return nullptr;
  }

  // Get smoothing method.
  auto methodItem = PyDict_GetItemString(smoothingParmaArg, "method");
  if (methodItem == nullptr) {
      api.error("The 'smooth_parameters' argument has no 'method' key.");
      return nullptr;
  }
  std::string smoothingMethod(PyString_AsString(methodItem));

  int numIters = 0;
  double constrainFactor = 0.0; 
  int numCGSolves = 0;
  double relaxFactor = 0.0;

  // Get number of iterations. 
  auto item = PyDict_GetItemString(smoothingParmaArg, "num_iterations");
  if (item != nullptr) { 
      numIters = PyLong_AsLong(item);
      if (PyErr_Occurred()) {
          PyErr_SetString(PyExc_ValueError, "The 'num_iterations' parameter is not an int.");
          return nullptr;
      }
  }

  // Get constrained smoothing parameters.
  //
  if (smoothingMethod == "constrained") { 
      if (numIters == 0) { 
          numIters = 5;
      }
      constrainFactor = 0.2; 
      numCGSolves = 30;

      PyObject *key, *value;
      Py_ssize_t pos = 0;

      while (PyDict_Next(smoothingParmaArg, &pos, &key, &value)) {
          auto keyName = std::string(PyString_AsString(key));
          if ((keyName == "method") || (keyName == "num_iterations")) {
              continue;
          }
          if (keyName == "num_cg_solves") {
              numCGSolves = PyLong_AsLong(value);
              if (PyErr_Occurred()) {
                  PyErr_SetString(PyExc_ValueError, "The 'num_cg_solves' parameter is not an int.");
                  return nullptr;
              }
          } else if (keyName == "constrain_factor") {
              constrainFactor = PyFloat_AsDouble(value);
              if (PyErr_Occurred()) {
                  PyErr_SetString(PyExc_ValueError, "The 'contrain_factor' parameter is not a float.");
                  return nullptr;
              }
          } else {
              api.error("The 'smoothing_parameter' key '" + keyName + "' is not valid for the 'constrained' method.");
              return nullptr;
          }
      }

  // Get Laplacian smoothing parameters.
  //
  } else if (smoothingMethod != "laplacian") {
      if (numIters == 0) { 
          numIters = 100;
      }
      relaxFactor = 0.01;

      PyObject *key, *value;
      Py_ssize_t pos = 0;

      while (PyDict_Next(smoothingParmaArg, &pos, &key, &value)) {
          auto keyName = std::string(PyString_AsString(key));
          if ((keyName == "method") || (keyName == "num_iterations")) {
              continue;
          }
          if (keyName == "relaxation_factor") {
              relaxFactor = PyFloat_AsDouble(value);
              if (PyErr_Occurred()) {
                  PyErr_SetString(PyExc_ValueError, "The 'relaxation_factor' parameter is not a float.");
                  return nullptr;
              }
          } else {
              api.error("The 'smoothing_parameter' key '" + keyName + "' is not valid for the 'laplacian' method.");
              return nullptr;
          }
      }

  } else {
      api.error("The 'smoothing_method' argument type value '" + smoothingMethod + "' is not valid. Valid types are 'constrained' and 'laplacian'.");
      return nullptr;
  }

  // Get the vtkPolyData object from the Python object.
  //
  auto surfPolydata = GetVtkPolyData(api, surfaceArg);
  if (surfPolydata == nullptr) {
      return nullptr;
  }

  cvPolyData surfCvPolyData(surfPolydata);

  // Get the sphere center.
  std::string emsg;
  std::array<double,3> center;
  if (!PyUtilGetPointData(centerArg, emsg, center.data())) {
      api.error("The 'center' argument " + emsg);
      return nullptr;
  }

  // Set the cell array used in smoothing.
  cvPolyData* arrayCvPolyData = nullptr;
  char* cellArrayName = "ActiveCells";
  int dataType = 1;

  if (sys_geom_set_array_for_local_op_sphere(&surfCvPolyData, &arrayCvPolyData, radius, center.data(), cellArrayName, dataType) != SV_OK) {
      api.error("Error setting local sphere operation array for input surface geometry.");
      return nullptr;
  }

  // Perform the smoothing operation.
  //
  cvPolyData* smoothedCvPolyData = nullptr;
  char* pointArrayName = nullptr;

  if (smoothingMethod == "constrained") { 
      if (sys_geom_local_constrain_smooth(arrayCvPolyData, &smoothedCvPolyData, numIters, constrainFactor, numCGSolves, 
          pointArrayName, cellArrayName) != SV_OK ) {
          api.error("The local sphere constrained smoothing operation has failed.");
          return nullptr;
      }

  } else if (smoothingMethod == "laplacian") { 
      if (sys_geom_local_laplacian_smooth(arrayCvPolyData, &smoothedCvPolyData, numIters, relaxFactor, pointArrayName, cellArrayName) != SV_OK ) {
          api.error("The local sphere laplacian smoothing operation has failed.");
          return nullptr;
      }
    }

  return vtkPythonUtil::GetObjectFromPointer(smoothedCvPolyData->GetVtkPolyData());
}

<<<<<<< HEAD
//===================================================================================
//                                  O l d    M e t h o d s
//===================================================================================
//
// [TODO:DaveP] There were a lot of methods originally defined for this module.
// However, it is not clear how useful these methods might be. It is also not
// clear what they even do.
//
#ifdef python_geom_module_use_old_methods

//-------------
// Geom_reduce
//-------------
//
PyDoc_STRVAR(Geom_reduce_doc,
  "reduce(kernel)                                    \n\
   \n\
   ??? Set the computational kernel used to segment image data.       \n\
   \n\
   Args:                                                          \n\
     kernel (str): Name of the contouring kernel. Valid names are: Circle, Ellipse, LevelSet, Polygon, SplinePolygon or Threshold. \n\
");

static PyObject *
Geom_reduce(PyObject* self, PyObject* args)
{
  auto api = PyUtilApiFunction("ssd", PyRunTimeErr, __func__);
  char *srcName;
  char *dstName;
  double tol;

  if (!PyArg_ParseTuple(args, api.format, &srcName, &dstName, &tol)) {
      return api.argsError();
  }

  // Retrieve source object.
  auto src = GetRepositoryGeometry(api, srcName);
  if (src == nullptr) {
      return nullptr;
  }

  // Check that the repository dstName object does not already exist.
  if (RepositoryGeometryExists(api, dstName)) {
      return nullptr;
  }

  cvPolyData *dst;
  if (sys_geom_Reduce(src, tol, &dst) != SV_OK) {
      api.error("Error merging points for geometry '" + std::string(srcName) + ".");
      return nullptr;
  }

  if (!AddGeometryToRepository(api, dstName, dst)) {
      return nullptr;
  }

  return Py_BuildValue("s",dst->GetName());
}

//------------
// Geom_union
//------------
//
PyDoc_STRVAR(Geom_union_doc,
  "union(kernel)                                    \n\
   \n\
   ??? Set the computational kernel used to segment image data.       \n\
   \n\
   Args:                                                          \n\
     kernel (str): Name of the contouring kernel. Valid names are: Circle, Ellipse, LevelSet, Polygon, SplinePolygon or Threshold. \n\
");

static PyObject *
Geom_union(PyObject* self, PyObject* args)
{
  auto api = PyUtilApiFunction("sss|d", PyRunTimeErr, __func__);
  char *aName;
  char *bName;
  char *dstName;
  double tolerance = 1e-6;

  if (!PyArg_ParseTuple(args, api.format, &aName, &bName, &dstName, &tolerance)) {
      return api.argsError();
  }

  // Retrieve operands geometry.
  auto srcA = GetRepositoryGeometry(api, aName);
  if (srcA == nullptr ) {
      return nullptr;
  }
  auto srcB = GetRepositoryGeometry(api, bName);
  if (srcB == nullptr ) {
      return nullptr;
  }

  if (RepositoryGeometryExists(api, dstName)) {
      return nullptr;
  }

  cvPolyData *dst;
  if (sys_geom_union(srcA, srcB, tolerance, &dst) != SV_OK) {
      api.error("Error performing a union operation of geometry '" + std::string(aName) + " with '" +  std::string(bName)+ ".");
      return nullptr;
  }

  if (!AddGeometryToRepository(api, dstName, dst)) {
      return nullptr;
  }

  return Py_BuildValue("s", dst->GetName());
}

//----------------
// Geom_intersect
//----------------
//
PyDoc_STRVAR(Geom_intersect_doc,
  "intersect(kernel)                                    \n\
   \n\
   ??? Set the computational kernel used to segment image data.       \n\
   \n\
   Args:                                                          \n\
     kernel (str): Name of the contouring kernel. Valid names are: Circle, Ellipse, LevelSet, Polygon, SplinePolygon or Threshold. \n\
");

static PyObject *
Geom_intersect(PyObject* self, PyObject* args)
{
  auto api = PyUtilApiFunction("sss|d", PyRunTimeErr, __func__);
  char *aName;
  char *bName;
  char *dstName;
  double tolerance = 1e-6;

  if (!PyArg_ParseTuple(args, api.format, &aName, &bName, &dstName, &tolerance)) {
      return api.argsError();
  }

  // Retrieve operands geometry.
  auto srcA = GetRepositoryGeometry(api, aName);
  if (srcA == nullptr ) {
      return nullptr;
  }
  auto srcB = GetRepositoryGeometry(api, bName);
  if (srcB == nullptr ) {
      return nullptr;
  }

  if (RepositoryGeometryExists(api, dstName)) {
      return nullptr;
  }

  cvPolyData *dst;
  if (sys_geom_intersect(srcA, srcB, tolerance, &dst) != SV_OK) {
      api.error("Error performing a Boolean intersection of geometry '" + std::string(aName) + " with '" +  std::string(bName)+ ".");
      return nullptr;
  }

  if (!AddGeometryToRepository(api, dstName, dst)) {
      return nullptr;
  }

  return Py_BuildValue("s",dst->GetName());
}

//---------------
// Geom_subtract
//---------------
//
PyDoc_STRVAR(Geom_subtract_doc,
  "subtract(kernel)                                    \n\
   \n\
   ??? Set the computational kernel used to segment image data.       \n\
   \n\
   Args:                                                          \n\
     kernel (str): Name of the contouring kernel. Valid names are: Circle, Ellipse, LevelSet, Polygon, SplinePolygon or Threshold. \n\
");

static PyObject *
Geom_subtract(PyObject* self, PyObject* args)
{
  auto api = PyUtilApiFunction("sss|d", PyRunTimeErr, __func__);
  char *aName;
  char *bName;
  char *dstName;
  double tolerance = 1e-6;

  if (!PyArg_ParseTuple(args, api.format, &aName, &bName, &dstName, &tolerance)) {
      return api.argsError();
  }

  // Retrieve operands geometry.
  auto srcA = GetRepositoryGeometry(api, aName);
  if (srcA == nullptr ) {
      return nullptr;
  }
  auto srcB = GetRepositoryGeometry(api, bName);
  if (srcB == nullptr ) {
      return nullptr;
  }

  if (RepositoryGeometryExists(api, dstName)) {
      return nullptr;
  }

  cvPolyData *dst;
  if (sys_geom_subtract(srcA, srcB, tolerance, &dst) != SV_OK) {
      api.error("Error performing a Boolean subtract of geometry '" + std::string(aName) + " with '" +  std::string(bName)+ ".");
      return nullptr;
  }

  if (!AddGeometryToRepository(api, dstName, dst)) {
      return nullptr;
  }

  return Py_BuildValue("s",dst->GetName());
}

//--------------------
// Geom_check_surface
//--------------------
//
PyDoc_STRVAR(Geom_check_surface_doc,
  "check_surface(kernel)                                    \n\
   \n\
   ??? Set the computational kernel used to segment image data.       \n\
   \n\
   Args:                                                          \n\
     kernel (str): Name of the contouring kernel. Valid names are: Circle, Ellipse, LevelSet, Polygon, SplinePolygon or Threshold. \n\
");

static PyObject*
Geom_check_surface(PyObject* self, PyObject* args)
{
  auto api = PyUtilApiFunction("s|d", PyRunTimeErr, __func__);
  char *srcName;
  double tol = 1e-6;

  if (!PyArg_ParseTuple(args, api.format, &srcName, &tol)) {
      return api.argsError();
  }

  // Retrieve source object.
  auto src = GetRepositoryGeometry(api, srcName);
  if (src == nullptr) {
      return nullptr;
  }

  int stats[2];
  if (sys_geom_checksurface(src, stats, tol) != SV_OK) {
    api.error("Error checking surface for geometry '" + std::string(srcName) + ".");
    return nullptr;
  }

  return Py_BuildValue("ii",stats[0],stats[1]);
}

//------------
// Geom_clean
//------------
//
PyDoc_STRVAR(Geom_clean_doc,
  "check_surface(kernel)                                    \n\
   \n\
   ??? Set the computational kernel used to segment image data.       \n\
   \n\
   Args:                                                          \n\
     kernel (str): Name of the contouring kernel. Valid names are: Circle, Ellipse, LevelSet, Polygon, SplinePolygon or Threshold. \n\
");

static PyObject *
Geom_clean(PyObject* self, PyObject* args)
{
  auto api = PyUtilApiFunction("ss", PyRunTimeErr, __func__);
  char *srcName;
  char *dstName;

  if (!PyArg_ParseTuple(args, api.format, &srcName, &dstName)) {
      return api.argsError();
  }

  // Retrieve source object.
  auto src = GetRepositoryGeometry(api, srcName);
  if (src == nullptr) {
      return nullptr;
  }

  if (RepositoryGeometryExists(api, dstName)) {
      return nullptr;
  }

  auto dst = sys_geom_Clean(src);
  if (dst == nullptr) {
    api.error("Error cleaning geometry '" + std::string(srcName) + ".");
    return nullptr;
  }

  if (!AddGeometryToRepository(api, dstName, dst)) {
      return nullptr;
  }

  return Py_BuildValue("s",dst->GetName());
}

//-----------------------
// Geom_set_ids_for_caps
//-----------------------
//
PyDoc_STRVAR(Geom_set_ids_for_caps_doc,
  "set_ids_for_caps(kernel)                                    \n\
   \n\
   ??? Set the computational kernel used to segment image data.       \n\
   \n\
   Args:                                                          \n\
     kernel (str): Name of the contouring kernel. Valid names are: Circle, Ellipse, LevelSet, Polygon, SplinePolygon or Threshold. \n\
");

static PyObject *
Geom_set_ids_for_caps(PyObject* self, PyObject* args)
{
  auto api = PyUtilApiFunction("ss", PyRunTimeErr, __func__);
  char *srcName;
  char *dstName;

  if (!PyArg_ParseTuple(args, api.format, &srcName, &dstName)) {
      return api.argsError();
  }

  // Retrieve source object.
  auto src = GetRepositoryGeometry(api, srcName);
  if (src == nullptr) {
      return nullptr;
  }

  if (RepositoryGeometryExists(api, dstName)) {
      return nullptr;
  }

  int *doublecaps;
  int numfaces=0;
  cvPolyData *dst;

  if (sys_geom_set_ids_for_caps(src, &dst, &doublecaps, &numfaces) != SV_OK) {
      api.error("Error setting cap IDs for geometry '" + std::string(srcName) + ".");
      return nullptr;
  }

  if (!AddGeometryToRepository(api, dstName, dst)) {
      delete [] doublecaps;
      return nullptr;
  }

  PyObject* pylist = PyList_New(numfaces);
  for (int i=0; i<numfaces; i++){
      PyList_SetItem(pylist, i, PyLong_FromLong(doublecaps[i]));
  }
  delete [] doublecaps;
  return pylist;
}

//----------------------------------
// Geom_set_array_for_local_op_face
//----------------------------------
//
PyDoc_STRVAR(Geom_set_array_for_local_op_face_doc,
  "set_array_for_local_op_face(kernel)                                    \n\
   \n\
   ??? Set the computational kernel used to segment image data.       \n\
   \n\
   Args:                                                          \n\
     kernel (str): Name of the contouring kernel. Valid names are: Circle, Ellipse, LevelSet, Polygon, SplinePolygon or Threshold. \n\
");

static PyObject *
Geom_set_array_for_local_op_face(PyObject* self, PyObject* args)
{
  auto api = PyUtilApiFunction("sssO|si", PyRunTimeErr, __func__);
  char *srcName;
  char *dstName;
  char *arrayName = 0;
  PyObject* values;
  char *outArray = "LocalOpsArray";
  int dataType = 1;

  if (!PyArg_ParseTuple(args, api.format, &srcName,&dstName,&arrayName,&values,&outArray,&dataType)) {
      return api.argsError();
  }

  // Retrieve source object.
  auto src = GetRepositoryGeometry(api, srcName);
  if (src == nullptr) {
      return nullptr;
  }

  if (RepositoryGeometryExists(api, dstName)) {
      return nullptr;
  }

  int nvals = PyList_Size(values);
  if (nvals == 0) {
      return SV_PYTHON_OK;
  }

  std::vector<int> vals;
  for (int i =0; i<nvals;i++) {
    vals.push_back(PyLong_AsLong(PyList_GetItem(values,i)));
  }

  if (PyErr_Occurred() != nullptr) {
      api.error("Error parsing values list argument.");
      return nullptr;
  }

  cvPolyData *dst;
  if (sys_geom_set_array_for_local_op_face(src, &dst, arrayName,vals.data(),nvals,outArray,dataType) != SV_OK) {
      api.error("Error setting local op array for geometry '" + std::string(srcName) + ".");
      return nullptr;
  }

  if (!AddGeometryToRepository(api, dstName, dst)) {
      return nullptr;
  }

  return Py_BuildValue("s",dst->GetName());
}


//-----------------------------------
// Geom_set_array_for_local_op_cells
//-----------------------------------
//
PyDoc_STRVAR(Geom_set_array_for_local_op_cells_doc,
  "set_array_for_local_op_cells(kernel)                                    \n\
   \n\
   ??? Set the computational kernel used to segment image data.       \n\
   \n\
   Args:                                                          \n\
     kernel (str): Name of the contouring kernel. Valid names are: Circle, Ellipse, LevelSet, Polygon, SplinePolygon or Threshold. \n\
");

static PyObject *
Geom_set_array_for_local_op_cells(PyObject* self, PyObject* args)
{
  auto api = PyUtilApiFunction("ssO|si", PyRunTimeErr, __func__);
  char *srcName;
  char *dstName;
  PyObject* values;
  char *outArray = "LocalOpsArray";
  int dataType = 1;

  if (!PyArg_ParseTuple(args, api.format, &srcName,&dstName,&values,&outArray,&dataType)) {
      return api.argsError();
  }

  // Retrieve source object:
  auto src = GetRepositoryGeometry(api, srcName);
  if (src == nullptr) {
      return nullptr;
  }

  if (RepositoryGeometryExists(api, dstName)) {
      return nullptr;
  }

  int nvals = PyList_Size(values);
  if (nvals == 0) {
      return SV_PYTHON_OK;
  }

  std::vector<int> vals;
  for (int i =0; i<nvals;i++) {
    vals.push_back(PyLong_AsLong(PyList_GetItem(values,i)));
  }

  if (PyErr_Occurred() != nullptr) {
      api.error("Error parsing values list argument.");
      return nullptr;
  }

  cvPolyData *dst;
  if (sys_geom_set_array_for_local_op_cells(src, &dst, vals.data(), nvals, outArray, dataType) != SV_OK) {
    PyErr_SetString(PyRunTimeErr, "error creating array on surface" );
      api.error("Error setting local op array for geometry '" + std::string(srcName) + ".");
      return nullptr;
  }

  if (!AddGeometryToRepository(api, dstName, dst)) {
      return nullptr;
  }

  // [TODO:DaveP] dst is not deleted?

  return Py_BuildValue("s",dst->GetName());
}

//-----------------------------------
// Geom_set_array_for_local_op_blend
//-----------------------------------
//
PyDoc_STRVAR(Geom_set_array_for_local_op_blend_doc,
  "set_array_for_local_op_blend(kernel)                                    \n\
   \n\
   ??? Set the computational kernel used to segment image data.       \n\
   \n\
   Args:                                                          \n\
     kernel (str): Name of the contouring kernel. Valid names are: Circle, Ellipse, LevelSet, Polygon, SplinePolygon or Threshold. \n\
");

static PyObject *
Geom_set_array_for_local_op_blend(PyObject* self, PyObject* args)
{
  auto api = PyUtilApiFunction("sssOd|si", PyRunTimeErr, __func__);
  char *srcName;
  char *dstName;
  char *arrayName = 0;
  PyObject* values;
  double radius;
  char *outArray = "LocalOpsArray";
  int dataType = 1;

  if (!PyArg_ParseTuple(args, api.format, &srcName,&dstName,&arrayName,&values,&radius,&outArray,&dataType)) {
      return api.argsError();
  }

  // Retrieve source object:
  auto src = GetRepositoryGeometry(api, srcName);
  if (src == nullptr) {
      return nullptr;
  }

  if (RepositoryGeometryExists(api, dstName)) {
      return nullptr;
  }

  // [TODO:DaveP] need to check 'values' is list.

  if (PyList_Size(values) == 0) {
      return SV_PYTHON_OK;
  }

  int nvals = PyList_Size(values);
  std::vector<int> vals;

  for (int i =0; i<nvals;i++) {
    vals.push_back(PyLong_AsLong(PyList_GetItem(values,i)));
  }

  if (PyErr_Occurred() != nullptr) {
      api.error("Error parsing values list argument.");
      return nullptr;
  }

  cvPolyData* dst;
  if (sys_geom_set_array_for_local_op_face_blend(src, &dst,arrayName,vals.data(),nvals,radius,outArray,dataType) != SV_OK) {
      api.error("Error setting local op array for geometry '" + std::string(srcName) + ".");
      return nullptr;
  }

  if (!AddGeometryToRepository(api, dstName, dst)) {
      return nullptr;
  }

  return Py_BuildValue("s",dst->GetName());
}

//------------------------
// Geom_local_decimation
//------------------------
//
PyDoc_STRVAR(Geom_local_decimation_doc,
  "local_decimation(kernel)                                    \n\
   \n\
   ??? Set the computational kernel used to segment image data.       \n\
   \n\
   Args:                                                          \n\
     kernel (str): Name of the contouring kernel. Valid names are: Circle, Ellipse, LevelSet, Polygon, SplinePolygon or Threshold. \n\
");

static PyObject *
Geom_local_decimation(PyObject* self, PyObject* args)
{
  auto api = PyUtilApiFunction("ss|dss", PyRunTimeErr, __func__);
  char *srcName;
  char *dstName;
  double target = 0.25;
  char *pointArrayName = 0;
  char *cellArrayName = 0;

  if (!PyArg_ParseTuple(args, api.format, &srcName,&dstName,&target,&pointArrayName,&cellArrayName)) {
      return api.argsError();
  }

  auto src = GetRepositoryGeometry(api, srcName);
  if (src == nullptr) {
      return nullptr;
  }

  if (RepositoryGeometryExists(api, dstName)) {
      return nullptr;
  }

  cvPolyData *dst;
  if (sys_geom_local_quadric_decimation(src, &dst, target, pointArrayName,cellArrayName) != SV_OK) {
      api.error("Error decimating geometry '" + std::string(srcName) + ".");
      return nullptr;
  }

  if (!AddGeometryToRepository(api, dstName, dst)) {
      return nullptr;
  }

  return Py_BuildValue("s",dst->GetName());
}

//-----------------------------
// Geom_local_laplacian_smooth
//-----------------------------
//
PyDoc_STRVAR(Geom_local_laplacian_smooth_doc,
  "local_laplacian_smooth(kernel)                                    \n\
   \n\
   ??? Set the computational kernel used to segment image data.       \n\
   \n\
   Args:                                                          \n\
     kernel (str): Name of the contouring kernel. Valid names are: Circle, Ellipse, LevelSet, Polygon, SplinePolygon or Threshold. \n\
");

static PyObject *
Geom_local_laplacian_smooth(PyObject* self, PyObject* args)
{
  auto api = PyUtilApiFunction("ss|idss", PyRunTimeErr, __func__);
  char *srcName;
  char *dstName;
  int numiters = 100;
  double relax = 0.01;
  char *pointArrayName = 0;
  char *cellArrayName = 0;

  if (!PyArg_ParseTuple(args, api.format, &srcName,&dstName,&numiters,&relax,&pointArrayName,&cellArrayName)) {
      return api.argsError();
  }

  auto src = GetRepositoryGeometry(api, srcName);
  if (src == nullptr) {
      return nullptr;
  }

  if (RepositoryGeometryExists(api, dstName)) {
      return nullptr;
  }

  cvPolyData *dst;
  if (sys_geom_local_laplacian_smooth(src, &dst, numiters,relax, pointArrayName,cellArrayName) != SV_OK) {
      api.error("Error in the laplacian smooth operation on geometry '" + std::string(srcName) + ".");
      return nullptr;
  }

  if (!AddGeometryToRepository(api, dstName, dst)) {
      return nullptr;
  }

  return Py_BuildValue("s",dst->GetName());
}

//-----------------------------
// Geom_local_constrain_smooth
//-----------------------------
//
PyDoc_STRVAR(Geom_local_constrain_smooth_doc,
  "local_constrain_smooth(kernel)                                    \n\
   \n\
   ??? Set the computational kernel used to segment image data.       \n\
   \n\
   Args:                                                          \n\
     kernel (str): Name of the contouring kernel. Valid names are: Circle, Ellipse, LevelSet, Polygon, SplinePolygon or Threshold. \n\
");

static PyObject *
Geom_local_constrain_smooth(PyObject* self, PyObject* args)
{
  auto api = PyUtilApiFunction("ss|idiss", PyRunTimeErr, __func__);
  char *srcName;
  char *dstName;
  char *pointArrayName = 0;
  char *cellArrayName = 0;
  int numiters = 5;
  double constrainfactor = 0.7;
  int numcgsolves = 30;

  if (!PyArg_ParseTuple(args, api.format, &srcName,&dstName,&numiters,&constrainfactor, &numcgsolves,&pointArrayName,&cellArrayName)) {
      return api.argsError();
  }

  auto src = GetRepositoryGeometry(api, srcName);
  if (src == nullptr) {
      return nullptr;
  }

  if (RepositoryGeometryExists(api, dstName)) {
      return nullptr;
  }

  cvPolyData *dst;
  if (sys_geom_local_constrain_smooth(src, &dst, numiters,constrainfactor,numcgsolves, pointArrayName,cellArrayName) != SV_OK) {
      api.error("Error in the local contrain smooth operation on geometry '" + std::string(srcName) + ".");
      return nullptr;
  }

  if (!AddGeometryToRepository(api, dstName, dst)) {
      return nullptr;
  }

  return Py_BuildValue("s",dst->GetName());
}

// ------------------------------
// Geom_local_linear_subdivision
// ------------------------------
//
PyDoc_STRVAR(Geom_local_linear_subdivision_doc,
  "local_linear_subdivision(kernel)                                    \n\
   \n\
   ??? Set the computational kernel used to segment image data.       \n\
   \n\
   Args:                                                          \n\
     kernel (str): Name of the contouring kernel. Valid names are: Circle, Ellipse, LevelSet, Polygon, SplinePolygon or Threshold. \n\
");

static PyObject *
Geom_local_linear_subdivision(PyObject* self, PyObject* args)
{
  auto api = PyUtilApiFunction("ss|iss", PyRunTimeErr, __func__);
  char *srcName;
  char *dstName;
  int numiters = 100;
  char *pointArrayName = 0;
  char *cellArrayName = 0;

  if (!PyArg_ParseTuple(args, api.format, &srcName,&dstName,&numiters,&pointArrayName,&cellArrayName)) {
      return api.argsError();
  }

  auto src = GetRepositoryGeometry(api, srcName);
  if (src == nullptr) {
      return nullptr;
  }

  if (RepositoryGeometryExists(api, dstName)) {
      return nullptr;
  }

  cvPolyData *dst;
  if (sys_geom_local_linear_subdivision(src, &dst, numiters,pointArrayName,cellArrayName) != SV_OK) {
      api.error("Error in the local linear subdivision operation on geometry '" + std::string(srcName) + ".");
      return nullptr;
  }

  if (!AddGeometryToRepository(api, dstName, dst)) {
      return nullptr;
  }

  return Py_BuildValue("s",dst->GetName());
}

//-----------------------------------
// Geom_local_butterfly_subdivision
//-----------------------------------
//
PyDoc_STRVAR(Geom_local_butterfly_subdivision_doc,
  "local_butterfly_subdivision(kernel)                                    \n\
   \n\
   ??? Set the computational kernel used to segment image data.       \n\
   \n\
   Args:                                                          \n\
     kernel (str): Name of the contouring kernel. Valid names are: Circle, Ellipse, LevelSet, Polygon, SplinePolygon or Threshold. \n\
");

static PyObject *
Geom_local_butterfly_subdivision(PyObject* self, PyObject* args)
{
  auto api = PyUtilApiFunction("ss|iss", PyRunTimeErr, __func__);
  char *srcName;
  char *dstName;
  int numiters = 100;
  char *pointArrayName = 0;
  char *cellArrayName = 0;

  if (!PyArg_ParseTuple(args, api.format, &srcName,&dstName,&numiters,&pointArrayName,&cellArrayName)) {
      return api.argsError();
  }

  auto src = GetRepositoryGeometry(api, srcName);
  if (src == nullptr) {
      return nullptr;
  }

  if (RepositoryGeometryExists(api, dstName)) {
      return nullptr;
  }

  cvPolyData *dst;
  if (sys_geom_local_butterfly_subdivision(src, &dst, numiters,pointArrayName,cellArrayName) != SV_OK) {
      api.error("Error in the local butterfly subdivision operation on geometry '" + std::string(srcName) + ".");
      return nullptr;
  }

  if (!AddGeometryToRepository(api, dstName, dst)) {
      return nullptr;
  }

  return Py_BuildValue("s",dst->GetName());
}

//-----------------------------
// Geom_local_loop_subdivision
//-----------------------------
//
PyDoc_STRVAR(Geom_local_loop_subdivision_doc,
  "local_butterfly_subdivision(kernel)                                    \n\
   \n\
   ??? Set the computational kernel used to segment image data.       \n\
   \n\
   Args:                                                          \n\
     kernel (str): Name of the contouring kernel. Valid names are: Circle, Ellipse, LevelSet, Polygon, SplinePolygon or Threshold. \n\
");

static PyObject *
Geom_local_loop_subdivision(PyObject* self, PyObject* args)
{
  auto api = PyUtilApiFunction("ss|iss", PyRunTimeErr, __func__);
  char *srcName;
  char *dstName;
  int numiters = 100;
  char *pointArrayName = 0;
  char *cellArrayName = 0;

  if (!PyArg_ParseTuple(args, api.format, &srcName,&dstName,&numiters,&pointArrayName,&cellArrayName)) {
      return api.argsError();
  }

  auto src = GetRepositoryGeometry(api, srcName);
  if (src == nullptr) {
      return nullptr;
  }

  if (RepositoryGeometryExists(api, dstName)) {
      return nullptr;
  }

  cvPolyData *dst;
  if (sys_geom_local_loop_subdivision(src, &dst, numiters,pointArrayName,cellArrayName) != SV_OK) {
      api.error("Error in the local loop subdivision operation on geometry '" + std::string(srcName) + ".");
      return nullptr;
  }

  if (!AddGeometryToRepository(api, dstName, dst)) {
      return nullptr;
  }

  return Py_BuildValue("s",dst->GetName());
}


//-----------------
// Geom_all_union
//-----------------
//
PyDoc_STRVAR(Geom_all_union_doc,
  "all_union(kernel)                                    \n\
   \n\
   ??? Set the computational kernel used to segment image data.       \n\
   \n\
   Args:                                                          \n\
     kernel (str): Name of the contouring kernel. Valid names are: Circle, Ellipse, LevelSet, Polygon, SplinePolygon or Threshold. \n\
");

static PyObject*
Geom_all_union(PyObject* self, PyObject* args)
{
  auto api = PyUtilApiFunction("Ois|d", PyRunTimeErr, __func__);
  PyObject* srcList;
  int interT;
  char *dstName;
  double tolerance = 1e-5;

  if (!PyArg_ParseTuple(args, api.format, &srcList, &interT, &dstName, &tolerance)) {
      return api.argsError();
  }

  // Check that sources are in the repository.
  //
  std::vector<cvPolyData*> srcs;
  if (!GetGeometryObjects(api, srcList, srcs)) {
      return nullptr;
  }
  auto numSrcs = srcs.size();

  if (RepositoryGeometryExists(api, dstName)) {
      return nullptr;
  }

  cvPolyData *dst;
  if (sys_geom_all_union(srcs.data(), numSrcs,interT, tolerance, &dst) != SV_OK) {
      api.error("Error in the all union operation.");
      return nullptr;
  }

  // Create new solid:
  auto geom = cvSolidModel::pyDefaultInstantiateSolidModel();
  if (geom == nullptr) {
      api.error("Error creating solid model.");
      return nullptr;
  }

  auto dstPd = dst->GetVtkPolyData();
  geom->SetVtkPolyDataObject(dstPd);

  if (!AddGeometryToRepository(api, dstName, dst)) {
      delete geom;
      return nullptr;
  }

  return Py_BuildValue("s",geom->GetName());
}

//-----------------------------
// Geom_convert_nurbs_to_poly
//-----------------------------
//
// [TODO:DaveP] not sure about this function name.
//
PyDoc_STRVAR(Geom_convert_nurbs_to_poly_doc,
  "convert_nurbs_to_poly(kernel)                                    \n\
   \n\
   ??? Set the computational kernel used to segment image data.       \n\
   \n\
   Args:                                                          \n\
     kernel (str): Name of the contouring kernel. Valid names are: Circle, Ellipse, LevelSet, Polygon, SplinePolygon or Threshold. \n\
");

static PyObject *
Geom_convert_nurbs_to_poly(PyObject* self, PyObject* args)
{
  auto api = PyUtilApiFunction("sOOs", PyRunTimeErr, __func__);
  char *srcName;
  PyObject* faceList;
  PyObject* idList;
  char *dstName;

  if (!PyArg_ParseTuple(args, api.format, &srcName, &faceList, &idList, &dstName)) {
      return api.argsError();
  }

  auto model = GetRepositoryGeometry(api, srcName);
  if (model == nullptr) {
      return nullptr;
  }

  if (!PyList_Check(faceList)) {
      api.error("Face list argument is not a Python list.");
      return nullptr;
  }

  if (!PyList_Check(idList)) {
      api.error("ID list argument is not a Python list.");
      return nullptr;
  }

  auto numFaces = PyList_Size(faceList);
  auto numIds = PyList_Size(idList);
  if (numFaces != numIds) {
      api.error("The number of IDs (" + std::to_string(numIds)+") != the number of faces ("+std::to_string(numFaces)+").");
  }

  // Check that sources are in the repository.
  //
  std::vector<cvPolyData*> faces;
  if (!GetGeometryObjects(api, faceList, faces)) {
      return nullptr;
  }

  std::vector<int> allids;
  for (int i=0; i<numIds;i++) {
      allids.push_back(PyLong_AsLong(PyList_GetItem(idList,i)));
  }

  if (PyErr_Occurred() != nullptr) {
      api.error("Error parsing values ID list argument.");
      return nullptr;
  }

  if (RepositoryGeometryExists(api, dstName)) {
      return nullptr;
  }

  // Instantiate the new solid:
  auto geom = cvSolidModel::pyDefaultInstantiateSolidModel( );
  if (geom == nullptr ) {
      api.error("Error creating solid model.");
      return nullptr;
  }

  cvPolyData *dst;
  if (sys_geom_assign_ids_based_on_faces(model, faces.data(), numFaces, allids.data(), &dst) != SV_OK) {
      delete dst;
      api.error("Error in the convert nurbs to poly operation on geometry '" + std::string(srcName) + ".");
      return nullptr;
  }

  auto dstPd = dst->GetVtkPolyData();
  geom->SetVtkPolyDataObject(dstPd);

  if (!AddGeometryToRepository(api, dstName, dst)) {
      return nullptr;
  }

  return Py_BuildValue("s",geom->GetName());
}

//----------------------------
// Geom_make_polys_consistent
//----------------------------
//
PyDoc_STRVAR(Geom_make_polys_consistent_doc,
  "make_polys_consistent(kernel)                                    \n\
   \n\
   ??? Set the computational kernel used to segment image data.       \n\
   \n\
   Args:                                                          \n\
     kernel (str): Name of the contouring kernel. Valid names are: Circle, Ellipse, LevelSet, Polygon, SplinePolygon or Threshold. \n\
");

static PyObject *
Geom_make_polys_consistent(PyObject* self, PyObject* args)
{
  auto api = PyUtilApiFunction("ss", PyRunTimeErr, __func__);
  char *srcName;
  char *dstName;

  if (!PyArg_ParseTuple(args, api.format, &srcName, &dstName)) {
      return api.argsError();
  }

  auto src = GetRepositoryGeometry(api, srcName);
  if (src == nullptr) {
      return nullptr;
  }

  if (RepositoryGeometryExists(api, dstName)) {
      return nullptr;
  }

  cvPolyData *dst;
  if (sys_geom_MakePolysConsistent(src, &dst) != SV_OK) {
      api.error("Error in the make polygons consistent operation on geometry '" + std::string(srcName) + ".");
      return nullptr;
  }

  if (!AddGeometryToRepository(api, dstName, dst)) {
      return nullptr;
  }

  return Py_BuildValue("s",dst->GetName());
}

//------------------------
// Geom_reverse_all_cells
//------------------------
//
PyDoc_STRVAR(Geom_reverse_all_cells_doc,
  "reverse_all_cells(kernel)                                    \n\
   \n\
   ??? Set the computational kernel used to segment image data.       \n\
   \n\
   Args:                                                          \n\
     kernel (str): Name of the contouring kernel. Valid names are: Circle, Ellipse, LevelSet, Polygon, SplinePolygon or Threshold. \n\
");

static PyObject *
Geom_reverse_all_cells(PyObject* self, PyObject* args)
{
  auto api = PyUtilApiFunction("ss", PyRunTimeErr, __func__);
  char *srcName;
  char *dstName;

  if (!PyArg_ParseTuple(args, api.format, &srcName, &dstName)) {
      return api.argsError();
  }

  auto src = GetRepositoryGeometry(api, srcName);
  if (src == nullptr) {
      return nullptr;
  }

  if (RepositoryGeometryExists(api, dstName)) {
      return nullptr;
  }

  cvPolyData *dst;
  if (sys_geom_ReverseAllCells(src, &dst) != SV_OK) {
      api.error("Error in the reverse all cells operation on geometry '" + std::string(srcName) + ".");
      return nullptr;
  }

  if (!AddGeometryToRepository(api, dstName, dst)) {
      return nullptr;
  }

  return Py_BuildValue("s",dst->GetName());
}

//------------------------------
// Geom_num_closed_line_regions
//-----------------------------
//
PyDoc_STRVAR(Geom_num_closed_line_regions_doc,
  "num_closed_line_regions(kernel)                                    \n\
   \n\
   ??? Set the computational kernel used to segment image data.       \n\
   \n\
   Args:                                                          \n\
     kernel (str): Name of the contouring kernel. Valid names are: Circle, Ellipse, LevelSet, Polygon, SplinePolygon or Threshold. \n\
");

static PyObject *
Geom_num_closed_line_regions(PyObject* self, PyObject* args)
{
  auto api = PyUtilApiFunction("s", PyRunTimeErr, __func__);
  char *srcName;

  if (!PyArg_ParseTuple(args, api.format, &srcName)) {
      return api.argsError();
  }

  auto src = GetRepositoryGeometry(api, srcName);
  if (src == nullptr) {
      return nullptr;
  }

  int num;
  if (sys_geom_NumClosedLineRegions(src, &num) != SV_OK) {
      api.error("Error in the num closed line regions operation on geometry '" + std::string(srcName) + ".");
      return nullptr;
  }

  return Py_BuildValue("i",PyLong_FromLong(num));
}

//-----------------------------
// Geom_get_closed_line_region
//-----------------------------
//
PyDoc_STRVAR(Geom_get_closed_line_region_doc,
  "get_closed_line_region(kernel)                                    \n\
   \n\
   ??? Set the computational kernel used to segment image data.       \n\
   \n\
   Args:                                                          \n\
     kernel (str): Name of the contouring kernel. Valid names are: Circle, Ellipse, LevelSet, Polygon, SplinePolygon or Threshold. \n\
");

static PyObject *
Geom_get_closed_line_region(PyObject* self, PyObject* args)
{
  auto api = PyUtilApiFunction("sis", PyRunTimeErr, __func__);
  char *srcName;
  char *dstName;
  int id;

  if (!PyArg_ParseTuple(args, api.format, &srcName, &id, &dstName)) {
      return api.argsError();
  }

  auto src = GetRepositoryGeometry(api, srcName);
  if (src == nullptr) {
      return nullptr;
  }

  if (RepositoryGeometryExists(api, dstName)) {
      return nullptr;
  }

  cvPolyData *dst;
  if (sys_geom_GetClosedLineRegion(src, id, &dst) != SV_OK) {
      api.error("Error in the get closed line region operation on geometry '" + std::string(srcName) + ".");
      return nullptr;
  }

  if (!AddGeometryToRepository(api, dstName, dst)) {
      return nullptr;
  }

  return Py_BuildValue("s",dst->GetName());
}

//-----------
// Geom_pick
//-----------
//
PyDoc_STRVAR(Geom_pick_doc,
  "pick(kernel)                                    \n\
   \n\
   ??? Set the computational kernel used to segment image data.       \n\
   \n\
   Args:                                                          \n\
     kernel (str): Name of the contouring kernel. Valid names are: Circle, Ellipse, LevelSet, Polygon, SplinePolygon or Threshold. \n\
");

static PyObject *
Geom_pick(PyObject* self, PyObject* args)
{
  auto api = PyUtilApiFunction("sOs", PyRunTimeErr, __func__);
  char *objName;
  PyObject* posList;
  char *resultName;

  if (!PyArg_ParseTuple(args, api.format, &objName,&posList,&resultName)) {
      return api.argsError();
  }

  auto obj = GetRepositoryGeometry(api, objName);
  if (obj == nullptr) {
      return nullptr;
  }

  if (RepositoryGeometryExists(api, resultName)) {
      return nullptr;
  }

  std::string emsg;
  if (!svPyUtilCheckPointData(posList, emsg)) {
      api.error("The point argument " + emsg);
      return nullptr;
  }

  double pos[3];
  for (int i=0;i<3;i++) {
      pos[i] = PyFloat_AsDouble(PyList_GetItem(posList,i));
  }

  cvPolyData* result;
  if (sys_geom_Pick(obj, pos, &result) != SV_OK ) {
      api.error("Error performing a pick operation on geometry '" + std::string(objName) + ".");
      return nullptr;
  }

  if (!AddGeometryToRepository(api, resultName, result)) {
      return nullptr;
  }

  return SV_PYTHON_OK;
}

//---------------------
// Geom_orient_profile
//---------------------
//
PyDoc_STRVAR(Geom_orient_profile_doc,
  "orient_profile(kernel) \n\
   \n\
   ??? Set the computational kernel used to segment image data.       \n\
   \n\
   Args:                                                          \n\
     kernel (str): Name of the contouring kernel. Valid names are: Circle, Ellipse, LevelSet, Polygon, SplinePolygon or Threshold. \n\
");

static PyObject *
Geom_orient_profile(PyObject* self, PyObject* args)
{
  auto api = PyUtilApiFunction("sOOOs", PyRunTimeErr, __func__);
  char *srcName;
  PyObject* pathPosList;
  PyObject* pathTanList;
  PyObject* pathXhatList;
  char *dstName;

  if (!PyArg_ParseTuple(args, api.format, &srcName,&pathPosList,&pathTanList,&pathXhatList,&dstName)) {
      return api.argsError();
  }

  auto src = GetRepositoryGeometry(api, srcName);
  if (src == nullptr) {
      return nullptr;
  }

  if (RepositoryGeometryExists(api, dstName)) {
      return nullptr;
  }

  // Get position, tangent and xhat data.
  //
  std::string emsg;
  double ppt[3];
  if (!svPyUtilGetPointData(pathPosList, emsg, ppt)) {
      api.error("The point argument " + emsg);
      return nullptr;
  }

  double ptan[3];
  if (!svPyUtilGetPointData(pathTanList, emsg, ptan)) {
      api.error("The tangent argument " + emsg);
      return nullptr;
  }

  double xhat[3];
  if (!svPyUtilGetPointData(pathXhatList, emsg, xhat)) {
      api.error("The xhat argument " + emsg);
      return nullptr;
  }

  cvPolyData *dst;
  if (sys_geom_OrientProfile(src, ppt, ptan, xhat, &dst) != SV_OK) {
      api.error("Error in the orient profile operation on geometry '" + std::string(srcName) + ".");
      return nullptr;
  }

  if (!AddGeometryToRepository(api, dstName, dst)) {
      return nullptr;
  }

  return Py_BuildValue("s",dst->GetName());
}

//------------------------
// Geom_disorient_profile
//------------------------
//
// [TODO:DaveP] I can only wonder what 'disorient profile' does!
//
PyDoc_STRVAR(Geom_disorient_profile_doc,
  "disorient_profile(kernel) \n\
   \n\
   ??? Set the computational kernel used to segment image data.       \n\
   \n\
   Args:                                                          \n\
     kernel (str): Name of the contouring kernel. Valid names are: Circle, Ellipse, LevelSet, Polygon, SplinePolygon or Threshold. \n\
");

static PyObject *
Geom_disorient_profile(PyObject* self, PyObject* args)
{
  auto api = PyUtilApiFunction("sOOOs", PyRunTimeErr, __func__);
  char *srcName;
  PyObject* pathPosList;
  PyObject* pathTanList;
  PyObject* pathXhatList;
  char *dstName;

  if (!PyArg_ParseTuple(args,"sOOOs", &srcName,&pathPosList,&pathTanList,&pathXhatList,&dstName)) {
      return api.argsError();
  }

  auto src = GetRepositoryGeometry(api, srcName);
  if (src == nullptr) {
      return nullptr;
  }

  if (RepositoryGeometryExists(api, dstName)) {
      return nullptr;
  }

  // Get position, tangent and xhat data.
  //
  std::string emsg;
  double ppt[3];
  if (!svPyUtilGetPointData(pathPosList, emsg, ppt)) {
      api.error("The point argument " + emsg);
      return nullptr;
  }

  double ptan[3];
  if (!svPyUtilGetPointData(pathTanList, emsg, ptan)) {
      api.error("The tangent argument " + emsg);
      return nullptr;
  }

  double xhat[3];
  if (!svPyUtilGetPointData(pathXhatList, emsg, xhat)) {
      api.error("The xhat argument " + emsg);
      return nullptr;
  }

  cvPolyData *dst;
  if ( sys_geom_DisorientProfile(src, ppt, ptan, xhat, &dst) != SV_OK) {
      api.error("Error in the disorient profile operation on geometry '" + std::string(srcName) + ".");
      return nullptr;
  }

  if (!AddGeometryToRepository(api, dstName, dst)) {
      return nullptr;
  }

  return Py_BuildValue("s",dst->GetName());
}


//----------------
// Geom_translate
//----------------
//
PyDoc_STRVAR(Geom_translate_doc,
  "translate(kernel) \n\
   \n\
   ??? Set the computational kernel used to segment image data.       \n\
   \n\
   Args:                                                          \n\
     kernel (str): Name of the contouring kernel. Valid names are: Circle, Ellipse, LevelSet, Polygon, SplinePolygon or Threshold. \n\
");

static PyObject *
Geom_translate(PyObject* self, PyObject* args)
{
  auto api = PyUtilApiFunction("sOs", PyRunTimeErr, __func__);
  char *srcName;
  PyObject* vecList;
  char *dstName;

  int n;

  if (!PyArg_ParseTuple(args,api.format, &srcName, &vecList, &dstName)) {
      return api.argsError();
  }

  auto src = GetRepositoryGeometry(api, srcName);
  if (src == nullptr) {
      return nullptr;
  }

  if (RepositoryGeometryExists(api, dstName)) {
      return nullptr;
  }

  // Get vec data.
  //
  std::string emsg;
  double vec[3];
  if (!svPyUtilGetPointData(vecList, emsg, vec)) {
      api.error("The vec argument " + emsg);
      return nullptr;
  }

  cvPolyData *dst;
  if (sys_geom_Translate(src, vec, &dst) != SV_OK) {
      api.error("Error in the translate operation on geometry '" + std::string(srcName) + ".");
      return nullptr;
  }

  if (!AddGeometryToRepository(api, dstName, dst)) {
      return nullptr;
  }

  return Py_BuildValue("s",dst->GetName());
}

//----------------
// Geom_scale_avg
//----------------
//
PyDoc_STRVAR(Geom_scale_avg_doc,
  "scale_avg(kernel) \n\
   \n\
   ??? Set the computational kernel used to segment image data.       \n\
   \n\
   Args:                                                          \n\
     kernel (str): Name of the contouring kernel. Valid names are: Circle, Ellipse, LevelSet, Polygon, SplinePolygon or Threshold. \n\
");

static PyObject *
Geom_scale_avg(PyObject* self, PyObject* args)
{
  auto api = PyUtilApiFunction("sds", PyRunTimeErr, __func__);
  char *srcName;
  double factor;
  char *dstName;

  if (!PyArg_ParseTuple(args, api.format, &srcName, &factor, &dstName)) {
      return api.argsError();
  }

  auto src = GetRepositoryGeometry(api, srcName);
  if (src == nullptr) {
      return nullptr;
  }

  if (RepositoryGeometryExists(api, dstName)) {
      return nullptr;
  }

  cvPolyData *dst;
  if (sys_geom_ScaleAvg(src, factor, &dst) != SV_OK) {
      api.error("Error performing the scaling operation on geometry '" + std::string(srcName) + ".");
      return nullptr;
  }

  if (!AddGeometryToRepository(api, dstName, dst)) {
      return nullptr;
  }

  return Py_BuildValue("s",dst->GetName());
}

//-------------------------
// Geom_get_ordered_points
//-------------------------
//
PyDoc_STRVAR(Geom_get_ordered_points_doc,
  "get_ordered_points(kernel) \n\
   \n\
   ??? Set the computational kernel used to segment image data.       \n\
   \n\
   Args:                                                          \n\
     kernel (str): Name of the contouring kernel. Valid names are: Circle, Ellipse, LevelSet, Polygon, SplinePolygon or Threshold. \n\
");

static PyObject *
Geom_get_ordered_points(PyObject* self, PyObject* args)
{
  auto api = PyUtilApiFunction("s", PyRunTimeErr, __func__);
  char *srcName;

  if (!PyArg_ParseTuple(args, api.format, &srcName)) {
      return api.argsError();
  }

  auto src = GetRepositoryGeometry(api, srcName);
  if (src == nullptr) {
      return nullptr;
  }

  cvPolyData *dst;
  double *pts;
  int num;

  if (sys_geom_GetOrderedPts(src, &pts, &num) != SV_OK) {
      api.error("Error geting ordered points from the geometry '" + std::string(srcName) + ".");
      return nullptr;
  }

  // Convert returned points array to Python list.
  //
  // [TODO:DaveP] must remove the C-style array addressing.
  //
  PyObject* pylist = PyList_New(num);
  for (int i = 0; i < num; i++ ) {
    PyObject* tmplist = PyList_New(3);
    PyList_SetItem(tmplist, 0, PyFloat_FromDouble(pts[3*i]));
    PyList_SetItem(tmplist, 1, PyFloat_FromDouble(pts[3*i+1]));
    PyList_SetItem(tmplist, 2, PyFloat_FromDouble(pts[3*i+2]));
    PyList_SetItem(pylist, i, tmplist);
  }

  delete [] pts;

  return pylist;
}

//---------------------------
// Geom_write_ordered_points
//---------------------------
//
PyDoc_STRVAR(Geom_write_ordered_points_doc,
  "write_ordered_points(kernel) \n\
   \n\
   ??? Set the computational kernel used to segment image data.       \n\
   \n\
   Args:                                                          \n\
     kernel (str): Name of the contouring kernel. Valid names are: Circle, Ellipse, LevelSet, Polygon, SplinePolygon or Threshold. \n\
");

static PyObject *
Geom_write_ordered_points(PyObject* self, PyObject* args)
{
  auto api = PyUtilApiFunction("ss", PyRunTimeErr, __func__);
  char *objName;
  char *fileName;

  if (!PyArg_ParseTuple(args, api.format, &objName, &fileName)) {
      return api.argsError();
  }

  auto obj = GetRepositoryGeometry(api, objName);
  if (obj == nullptr) {
      return nullptr;
  }

  if (sys_geom_WriteOrderedPts(obj, fileName) != SV_OK) {
      api.error("Error writing geometry '" + std::string(objName) + " to the file '" + std::string(fileName) + "'.");
      return nullptr;
  }

  return SV_PYTHON_OK;
}

//------------------
// Geom_write_lines
//------------------
//
PyDoc_STRVAR(Geom_write_lines_doc,
  "write_lines(kernel) \n\
   \n\
   ??? Set the computational kernel used to segment image data.       \n\
   \n\
   Args:                                                          \n\
     kernel (str): Name of the contouring kernel. Valid names are: Circle, Ellipse, LevelSet, Polygon, SplinePolygon or Threshold. \n\
");

static PyObject *
Geom_write_lines(PyObject* self, PyObject* args)
{
  auto api = PyUtilApiFunction("ss", PyRunTimeErr, __func__);
  char *objName;
  char *fileName;

  if (!PyArg_ParseTuple(args,api.format, &objName,&fileName)) {
      return api.argsError();
  }

  auto obj = GetRepositoryGeometry(api, objName);
  if (obj == nullptr) {
      return nullptr;
  }

  if (sys_geom_WriteLines(obj, fileName) != SV_OK) {
      api.error("Error writing lines geometry '" + std::string(objName) + " to the file '" + std::string(fileName) + "'.");
      return nullptr;
  }

  return SV_PYTHON_OK;
}

//-------------------
// Geom_polys_closed
//-------------------
//
PyDoc_STRVAR(Geom_polys_closed_doc,
  "polys_closed(kernel) \n\
   \n\
   ??? Set the computational kernel used to segment image data.       \n\
   \n\
   Args:                                                          \n\
     kernel (str): Name of the contouring kernel. Valid names are: Circle, Ellipse, LevelSet, Polygon, SplinePolygon or Threshold. \n\
");

static PyObject *
Geom_polys_closed(PyObject* self, PyObject* args)
{
  auto api = PyUtilApiFunction("s", PyRunTimeErr, __func__);
  char *srcName;

  if (!PyArg_ParseTuple(args,api.format, &srcName)) {
      return api.argsError();
  }

  auto src = GetRepositoryGeometry(api, srcName);
  if (src == nullptr) {
      return nullptr;
  }

  int closed;
  if (sys_geom_PolysClosed(src, &closed) != SV_OK) {
      api.error("Error performing a polys closed operation for the geometry '" + std::string(srcName)+ "'.");
      return nullptr;
  }

  return Py_BuildValue("N", PyBool_FromLong(closed));
}

//-------------------
// Geom_surface_area
//-------------------
//
PyDoc_STRVAR(Geom_surface_area_doc,
  "surface_area(kernel) \n\
   \n\
   ??? Set the computational kernel used to segment image data.       \n\
   \n\
   Args:                                                          \n\
     kernel (str): Name of the contouring kernel. Valid names are: Circle, Ellipse, LevelSet, Polygon, SplinePolygon or Threshold. \n\
");

static PyObject *
Geom_surface_area(PyObject* self, PyObject* args)
{
  auto api = PyUtilApiFunction("s", PyRunTimeErr, __func__);
  char *srcName;

  if (!PyArg_ParseTuple(args, api.format, &srcName)) {
      return api.argsError();
  }

  auto src = GetRepositoryGeometry(api, srcName);
  if (src == nullptr) {
      return nullptr;
  }

  double area;
  if (sys_geom_SurfArea(src, &area) != SV_OK) {
      api.error("Error computing the area for the geometry '" + std::string(srcName) + ".");
      return nullptr;
  }

  return Py_BuildValue("d",area);
}

//------------------------
// Geom_get_poly_centroid
//------------------------
//
PyDoc_STRVAR(Geom_get_poly_centroid_doc,
  "get_poly_centroid(kernel) \n\
   \n\
   ??? Set the computational kernel used to segment image data.       \n\
   \n\
   Args:                                                          \n\
     kernel (str): Name of the contouring kernel. Valid names are: Circle, Ellipse, LevelSet, Polygon, SplinePolygon or Threshold. \n\
");

static PyObject *
Geom_get_poly_centroid(PyObject* self, PyObject* args)
{
  auto api = PyUtilApiFunction("s", PyRunTimeErr, __func__);
  char *srcName;

  if (!PyArg_ParseTuple(args, api.format, &srcName)) {
      return api.argsError();
  }

  auto src = GetRepositoryGeometry(api, srcName);
  if (src == nullptr) {
      return nullptr;
  }

  double centroid[3];
  if (sys_geom_getPolyCentroid(src, centroid) != SV_OK) {
      api.error("Error computing the centroid for the geometry '" + std::string(srcName) + ".");
      return nullptr;
  }

  return Py_BuildValue("ddd",centroid[0], centroid[1], centroid[2]);
}

//----------------------
// Geom_print_tri_stats
//----------------------
//
PyDoc_STRVAR(Geom_print_tri_stats_doc,
  "Geom_print_tri_stats(kernel) \n\
   \n\
   ??? Set the computational kernel used to segment image data.       \n\
   \n\
   Args:                                                          \n\
     kernel (str): Name of the contouring kernel. Valid names are: Circle, Ellipse, LevelSet, Polygon, SplinePolygon or Threshold. \n\
");

static PyObject *
Geom_print_tri_stats(PyObject* self, PyObject* args)
{
  auto api = PyUtilApiFunction("s", PyRunTimeErr, __func__);
  char *srcName;

  if (!PyArg_ParseTuple(args, api.format, &srcName)) {
      return api.argsError();
  }

  auto src = GetRepositoryGeometry(api, srcName);
  if (src == nullptr) {
      return nullptr;
  }

  if (sys_geom_PrintTriStats(src) != SV_OK) {
      api.error("Error printing tri stats for the geometry '" + std::string(srcName) + ".");
      return nullptr;
  }

  return SV_PYTHON_OK;
}

//------------------------
// Geom_print_small_polys
//------------------------
//
PyDoc_STRVAR(Geom_print_small_polys_doc,
  "print_small_polys(kernel) \n\
   \n\
   ??? Set the computational kernel used to segment image data.       \n\
   \n\
   Args:                                                          \n\
     kernel (str): Name of the contouring kernel. Valid names are: Circle, Ellipse, LevelSet, Polygon, SplinePolygon or Threshold. \n\
");

static PyObject *
Geom_print_small_polys(PyObject* self, PyObject* args)
{
  auto api = PyUtilApiFunction("s", PyRunTimeErr, __func__);
  char *srcName;
  double sideTol;

  if (!PyArg_ParseTuple(args, api.format, &srcName, &sideTol)) {
      return api.argsError();
  }

  auto src = GetRepositoryGeometry(api, srcName);
  if (src == nullptr) {
      return nullptr;
  }

  if (sys_geom_PrintSmallPolys( (cvPolyData*)src, sideTol ) != SV_OK ) {
      api.error("Error printing small polys for the geometry '" + std::string(srcName) + ".");
      return nullptr;
  }

  return SV_PYTHON_OK;
}

//-------------------------
// Geom_remove_small_polys
//-------------------------
//
PyDoc_STRVAR(Geom_remove_small_polys_doc,
  "remove_small_polys(kernel) \n\
   \n\
   ??? Set the computational kernel used to segment image data.       \n\
   \n\
   Args:                                                          \n\
     kernel (str): Name of the contouring kernel. Valid names are: Circle, Ellipse, LevelSet, Polygon, SplinePolygon or Threshold. \n\
");

static PyObject *
Geom_remove_small_polys(PyObject* self, PyObject* args)
{
  auto api = PyUtilApiFunction("ssd", PyRunTimeErr, __func__);
  char *srcName;
  char *dstName;
  double sideTol;

  if (!PyArg_ParseTuple(args, api.format, &srcName,&dstName,&sideTol)) {
      return api.argsError();
  }

  auto src = GetRepositoryGeometry(api, srcName);
  if (src == nullptr) {
      return nullptr;
  }

  if (RepositoryGeometryExists(api, dstName)) {
      return nullptr;
  }

  cvPolyData *dst;
  if (sys_geom_RmSmallPolys(src, sideTol, &dst) != SV_OK) {
      api.error("Error removing small polygons from the geometry '" + std::string(srcName) + ".");
      return nullptr;
  }

  if (!AddGeometryToRepository(api, dstName, dst)) {
      return nullptr;
  }

  return Py_BuildValue("s",dst->GetName());
}

//-----------
// Geom_bbox
//-----------
//
PyDoc_STRVAR(Geom_bbox_doc,
  "Geom_bbox(kernel) \n\
   \n\
   ??? Set the computational kernel used to segment image data.       \n\
   \n\
   Args:                                                          \n\
     kernel (str): Name of the contouring kernel. Valid names are: Circle, Ellipse, LevelSet, Polygon, SplinePolygon or Threshold. \n\
");

static PyObject *
Geom_bbox(PyObject* self, PyObject* args)
{
  auto api = PyUtilApiFunction("s", PyRunTimeErr, __func__);
  char *objName;

  if (!PyArg_ParseTuple(args, api.format, &objName)) {
      return api.argsError();
  }

  auto obj = GetRepositoryGeometry(api, objName);
  if (obj == nullptr) {
      return nullptr;
  }

  double bbox[6];
  if (sys_geom_BBox(obj, bbox) != SV_OK) {
      api.error("Error getting the bounding box for the geometry '" + std::string(objName) + ".");
      return nullptr;
  }

  PyObject* pylist = PyList_New(6);
  for (int i = 0; i < 6; i++ ) {
      PyList_SetItem(pylist, i, PyFloat_FromDouble(bbox[i]));
  }

  return pylist;
}


//--------------------
// Geom_point_in_poly
//--------------------
//
PyDoc_STRVAR(Geom_point_in_poly_doc,
  "point_in_poly(kernel) \n\
   \n\
   ??? Set the computational kernel used to segment image data.       \n\
   \n\
   Args:                                                          \n\
     kernel (str): Name of the contouring kernel. Valid names are: Circle, Ellipse, LevelSet, Polygon, SplinePolygon or Threshold. \n\
");

static PyObject *
Geom_point_in_poly(PyObject* self, PyObject* args)
{
  auto api = PyUtilApiFunction("sOi", PyRunTimeErr, __func__);
  char *objName;
  PyObject* ptList;
  int usePrevPoly = 0;

  if (!PyArg_ParseTuple(args, api.format, &objName,&ptList,&usePrevPoly)) {
      return api.argsError();
  }

  auto obj = GetRepositoryGeometry(api, objName);
  if (obj == nullptr) {
      return nullptr;
  }

  double pt[3];
  std::string emsg;
  if (!svPyUtilGetPointData(ptList, emsg, pt)) {
      api.error("The point argument " + emsg);
      return nullptr;
  }

  int ans;
  if (sys_geom_PtInPoly(obj, pt ,usePrevPoly, &ans) != SV_OK) {
      api.error("Error classifying a point in a poly for the geometry '" + std::string(objName) + ".");
      return nullptr;
  }

  return Py_BuildValue("i",ans);
}

//-------------------
// Geom_merge_points
//-------------------
//
PyDoc_STRVAR(Geom_merge_points_doc,
  "merge_points(kernel) \n\
   \n\
   ??? Set the computational kernel used to segment image data.       \n\
   \n\
   Args:                                                          \n\
     kernel (str): Name of the contouring kernel. Valid names are: Circle, Ellipse, LevelSet, Polygon, SplinePolygon or Threshold. \n\
");

static PyObject *
Geom_merge_points(PyObject* self, PyObject* args)
{
  auto api = PyUtilApiFunction("ssd", PyRunTimeErr, __func__);
  char *srcName;
  char *dstName;
  double tol = 1e10 * FindMachineEpsilon();

  if (!PyArg_ParseTuple(args, api.format, &srcName,&dstName,&tol)) {
      return api.argsError();
  }

  auto src = GetRepositoryGeometry(api, srcName);
  if (src == nullptr) {
      return nullptr;
  }

  if (RepositoryGeometryExists(api, dstName)) {
      return nullptr;
  }

  // [TODO:DaveP] we now see two diffetent return patters.
  auto dst = sys_geom_MergePts_tol(src, tol);
  if (dst == nullptr) {
      api.error("Error merging points poly for the geometry '" + std::string(srcName) + ".");
      return nullptr;
  }

  if (!AddGeometryToRepository(api, dstName, dst)) {
      return nullptr;
  }

  return Py_BuildValue("s",dst->GetName());
}

//---------------------
// Geom_warp_3d_points
//---------------------
//
PyDoc_STRVAR(Geom_warp_3d_points_doc,
  "warp_3d_points(kernel) \n\
   \n\
   ??? Set the computational kernel used to segment image data.       \n\
   \n\
   Args:                                                          \n\
     kernel (str): Name of the contouring kernel. Valid names are: Circle, Ellipse, LevelSet, Polygon, SplinePolygon or Threshold. \n\
");

static PyObject *
Geom_warp_3d_points(PyObject* self, PyObject* args)
{
  auto api = PyUtilApiFunction("ssd", PyRunTimeErr, __func__);
  char *srcName;
  char *dstName;
  double scale = 1.0;

  if (!PyArg_ParseTuple(args,api.format, &srcName,&dstName,&scale)) {
      return api.argsError();
  }

  auto src = GetRepositoryGeometry(api, srcName);
  if (src == nullptr) {
      return nullptr;
  }

  if (RepositoryGeometryExists(api, dstName)) {
      return nullptr;
  }

  auto dst = sys_geom_warp3dPts(src, scale);
  if (dst == nullptr) {
      api.error("Error warping 3D points from the geometry '" + std::string(srcName) + ".");
      return nullptr;
  }

  if (!AddGeometryToRepository(api, dstName, dst)) {
      return nullptr;
  }

  return Py_BuildValue("s",dst->GetName());
}

//-----------------
// Geom_num_points
//-----------------
//
PyDoc_STRVAR(Geom_num_points_doc,
  "num_points(kernel) \n\
   \n\
   ??? Set the computational kernel used to segment image data.       \n\
   \n\
   Args:                                                          \n\
     kernel (str): Name of the contouring kernel. Valid names are: Circle, Ellipse, LevelSet, Polygon, SplinePolygon or Threshold. \n\
");

static PyObject *
Geom_num_points(PyObject* self, PyObject* args)
{
  auto api = PyUtilApiFunction("s", PyRunTimeErr, __func__);
  char *srcName;

  if (!PyArg_ParseTuple(args, api.format, &srcName)) {
      return api.argsError();
  }

  auto src = GetRepositoryGeometry(api, srcName);
  if (src == nullptr) {
      return nullptr;
  }

  auto num = src->GetVtkPolyData()->GetNumberOfPoints();

  return Py_BuildValue("i", num);
}




//---------------------
// Geom_winding_number
//---------------------
//
PyDoc_STRVAR(Geom_winding_number_doc,
  "winding_number(kernel) \n\
   \n\
   ??? Set the computational kernel used to segment image data.       \n\
   \n\
   Args:                                                          \n\
     kernel (str): Name of the contouring kernel. Valid names are: Circle, Ellipse, LevelSet, Polygon, SplinePolygon or Threshold. \n\
");

static PyObject *
Geom_winding_number(PyObject* self, PyObject* args)
{
  auto api = PyUtilApiFunction("s", PyRunTimeErr, __func__);
  char *objName;

  if (!PyArg_ParseTuple(args, api.format, &objName)) {
      return api.argsError();
  }

  auto obj = GetRepositoryGeometry(api, objName);
  if (obj == nullptr) {
      return nullptr;
  }

  auto wnum = sys_geom_2DWindingNum(obj);

  return Py_BuildValue("i",wnum);
}

//---------------------
// Geom_polygon_normal
//---------------------
//
PyDoc_STRVAR(Geom_polygon_normal_doc,
  "polygon_norma(kernel) \n\
   \n\
   ??? Set the computational kernel used to segment image data.       \n\
   \n\
   Args:                                                          \n\
     kernel (str): Name of the contouring kernel. Valid names are: Circle, Ellipse, LevelSet, Polygon, SplinePolygon or Threshold. \n\
");

static PyObject *
Geom_polygon_normal(PyObject* self, PyObject* args)
{
  auto api = PyUtilApiFunction("s", PyRunTimeErr, __func__);
  char *objName;

  if (!PyArg_ParseTuple(args, api.format, &objName)) {
      return api.argsError();
  }

  auto obj = GetRepositoryGeometry(api, objName);
  if (obj == nullptr) {
      return nullptr;
  }

  double normal[3];

  if (sys_geom_PolygonNormal(obj, normal) != SV_OK) {
      api.error("Error calculating the normal for the geometry '" + std::string(objName) + ".");
      return nullptr;
  }

  return Py_BuildValue("ddd",normal[0],normal[1],normal[2]);
}


//-----------
// Geom_copy
//-----------
//
PyDoc_STRVAR(Geom_copy_doc,
  "Geom_copy(kernel) \n\
   \n\
   ??? Set the computational kernel used to segment image data.       \n\
   \n\
   Args:                                                          \n\
     kernel (str): Name of the contouring kernel. Valid names are: Circle, Ellipse, LevelSet, Polygon, SplinePolygon or Threshold. \n\
");

static PyObject *
Geom_copy(PyObject* self, PyObject* args)
{
  auto api = PyUtilApiFunction("ss", PyRunTimeErr, __func__);
  char *srcName;
  char *dstName;

  if (!PyArg_ParseTuple(args, api.format, &srcName, &dstName)) {
      return api.argsError();
  }

  auto src = GetRepositoryGeometry(api, srcName);
  if (src == nullptr) {
      return nullptr;
  }

  if (RepositoryGeometryExists(api, dstName)) {
      return nullptr;
  }

  auto dst = sys_geom_DeepCopy(src);
  if (dst == nullptr) {
      api.error("Error copying the geometry '" + std::string(srcName) + ".");
      return nullptr;
  }

  if (!AddGeometryToRepository(api, dstName, dst)) {
      return nullptr;
  }

  return Py_BuildValue("s",dst->GetName());
}

//----------------------
// Geom_reorder_polygon
//----------------------
//
PyDoc_STRVAR(Geom_reorder_polygon_doc,
  "reorder_polygon(kernel) \n\
   \n\
   ??? Set the computational kernel used to segment image data.       \n\
   \n\
   Args:                                                          \n\
     kernel (str): Name of the contouring kernel. Valid names are: Circle, Ellipse, LevelSet, Polygon, SplinePolygon or Threshold. \n\
");

static PyObject *
Geom_reorder_polygon(PyObject* self, PyObject* args)
{
  auto api = PyUtilApiFunction("sis", PyRunTimeErr, __func__);
  char *srcName;
  int start;
  char *dstName;

  if (!PyArg_ParseTuple(args, api.format, &srcName, &start, &dstName)) {
      return api.argsError();
  }

  auto src = GetRepositoryGeometry(api, srcName);
  if (src == nullptr) {
      return nullptr;
  }

  if (RepositoryGeometryExists(api, dstName)) {
      return nullptr;
  }

  auto dst = sys_geom_ReorderPolygon( (cvPolyData*)src, start );
  if (dst == nullptr) {
      api.error("Error repordering a polygon for the geometry '" + std::string(srcName) + ".");
      return nullptr;
  }

  if (!AddGeometryToRepository(api, dstName, dst)) {
      return nullptr;
  }

  return Py_BuildValue("s",dst->GetName());
}

//---------------------------------
// Geom_spline_points_to_path_plan
//---------------------------------
//
PyDoc_STRVAR(Geom_spline_points_to_path_plan_doc,
  "spline_points_to_path_plan(kernel) \n\
   \n\
   ??? Set the computational kernel used to segment image data.       \n\
   \n\
   Args:                                                          \n\
     kernel (str): Name of the contouring kernel. Valid names are: Circle, Ellipse, LevelSet, Polygon, SplinePolygon or Threshold. \n\
");

static PyObject *
Geom_spline_points_to_path_plan(PyObject* self, PyObject* args)
{
  auto api = PyUtilApiFunction("sii|s", PyRunTimeErr, __func__);
  char *srcName;
  int numOutputPts;
  int flag;
  char *filename = nullptr;

  if (!PyArg_ParseTuple(args, api.format, &srcName, &numOutputPts, &flag, &filename)) {
      return api.argsError();
  }

  auto src = GetRepositoryGeometry(api, srcName);
  if (src == nullptr) {
      return nullptr;
  }

  int result;
  char *output;
  if (filename == nullptr) {
    result = pysys_geom_splinePtsToPathPlan(src->GetVtkPolyData(),numOutputPts, filename, flag, &output);
  } else {
    result = pysys_geom_splinePtsToPathPlan(src->GetVtkPolyData(),numOutputPts, filename, flag, nullptr);
  }

  if (result != SV_OK) {
      api.error("Error writing spline points for the geometry '" + std::string(srcName) + ".");
      return nullptr;
  }

  if (filename == nullptr) {
      return Py_BuildValue("s",output);
  } else {
      return SV_PYTHON_OK;
  }
}

//------------------------
// Geom_integrate_surface
//------------------------
//
PyDoc_STRVAR(Geom_integrate_surface_doc,
  "integrate_surface(kernel) \n\
   \n\
   ??? Set the computational kernel used to segment image data.       \n\
   \n\
   Args:                                                          \n\
     kernel (str): Name of the contouring kernel. Valid names are: Circle, Ellipse, LevelSet, Polygon, SplinePolygon or Threshold. \n\
");

static PyObject *
Geom_integrate_surface(PyObject* self, PyObject* args)
{
  auto api = PyUtilApiFunction("sOi", PyRunTimeErr, __func__);
  char *objName;
  PyObject* nrmList;
  int tensorType;

  if (!PyArg_ParseTuple(args, api.format, &objName, &nrmList, &tensorType)) {
      return api.argsError();
  }

  std::string emsg;
  double normal[3];
  if (!svPyUtilGetPointData(nrmList, emsg, normal)) {
      api.error("The normal argument " + emsg);
      return nullptr;
  }

  auto obj = GetRepositoryGeometry(api, objName);
  if (obj == nullptr) {
      return nullptr;
  }

  double q = 0.0;
  if (sys_geom_IntegrateSurface(obj, tensorType, normal, &q) != SV_OK) {
      api.error("Error calculating surface integral for the geometry '" + std::string(objName) + ".");
      return nullptr;
  }

  return Py_BuildValue("d",q);
}

//-------------------------
// Geom_integrate_surface2
//-------------------------
//
PyDoc_STRVAR(Geom_integrate_surface2_doc,
  "integrate_surface2(kernel) \n\
   \n\
   ??? Set the computational kernel used to segment image data.       \n\
   \n\
   Args:                                                          \n\
     kernel (str): Name of the contouring kernel. Valid names are: Circle, Ellipse, LevelSet, Polygon, SplinePolygon or Threshold. \n\
");

static PyObject *
Geom_integrate_surface2(PyObject* self, PyObject* args)
{
  auto api = PyUtilApiFunction("si", PyRunTimeErr, __func__);
  char *objName;
  int tensorType;

  if (!PyArg_ParseTuple(args, api.format, &objName, &tensorType)) {
      return api.argsError();
  }

  auto obj = GetRepositoryGeometry(api, objName);
  if (obj == nullptr) {
      return nullptr;
  }

  double q = 0.0;
  double area = 0.0;
  if (sys_geom_IntegrateSurface2(obj, tensorType, &q, &area) != SV_OK) {
      api.error("Error calculating surface integral for the geometry '" + std::string(objName) + ".");
      return nullptr;
  }

  return Py_BuildValue("dd",q,area);
}

//-----------------------
// Geom_integrate_energy
//-----------------------
//
PyDoc_STRVAR(Geom_integrate_energy_doc,
  "integrate_energy(kernel) \n\
   \n\
   ??? Set the computational kernel used to segment image data.       \n\
   \n\
   Args:                                                          \n\
     kernel (str): Name of the contouring kernel. Valid names are: Circle, Ellipse, LevelSet, Polygon, SplinePolygon or Threshold. \n\
");

static PyObject *
Geom_integrate_energy(PyObject* self, PyObject* args)
{
  auto api = PyUtilApiFunction("sOd", PyRunTimeErr, __func__);
  char *objName;
  PyObject* nrmList;
  double rho = 0.0;

  if (!PyArg_ParseTuple(args, api.format, &objName,&nrmList,&rho)) {
      return api.argsError();
  }

  std::string emsg;
  double normal[3];
  if (!svPyUtilGetPointData(nrmList, emsg, normal)) {
      api.error("The normal argument " + emsg);
      return nullptr;
  }

  auto obj = GetRepositoryGeometry(api, objName);
  if (obj == nullptr) {
      return nullptr;
  }

  double energy = 0.0;
  if (sys_geom_IntegrateEnergy(obj, rho, normal, &energy) != SV_OK ) {
      api.error("Error calculating the energy integral for the geometry '" + std::string(objName) + ".");
      return nullptr;
  }

  return Py_BuildValue("d",energy);
}

//--------------------
// Geom_find_distance
//--------------------
//
PyDoc_STRVAR(Geom_find_distance_doc,
  "find_distance(kernel) \n\
   \n\
   ??? Set the computational kernel used to segment image data.       \n\
   \n\
   Args:                                                          \n\
     kernel (str): Name of the contouring kernel. Valid names are: Circle, Ellipse, LevelSet, Polygon, SplinePolygon or Threshold. \n\
");

static PyObject *
Geom_find_distance(PyObject* self, PyObject* args)
{
  auto api = PyUtilApiFunction("sO", PyRunTimeErr, __func__);
  char *objName;
  PyObject* ptList;

  if (!PyArg_ParseTuple(args, api.format, &objName,&ptList)) {
      return api.argsError();
  }

  auto obj = GetRepositoryGeometry(api, objName);
  if (obj == nullptr) {
      return nullptr;
  }

  std::string emsg;
  double pt[3];
  if (!svPyUtilGetPointData(ptList, emsg, pt)) {
      api.error("The point argument " + emsg);
      return nullptr;
  }

  auto distance = obj->FindDistance( pt[0], pt[1], pt[2] );

  return Py_BuildValue("d",distance);
}

//-------------------------
// Geom_interpolate_scalar
//-------------------------
//
PyDoc_STRVAR(Geom_interpolate_scalar_doc,
  "interpolate_scalar(kernel) \n\
   \n\
   ??? Set the computational kernel used to segment image data.       \n\
   \n\
   Args:                                                          \n\
     kernel (str): Name of the contouring kernel. Valid names are: Circle, Ellipse, LevelSet, Polygon, SplinePolygon or Threshold. \n\
");

static PyObject *
Geom_interpolate_scalar(PyObject* self, PyObject* args)
{
  auto api = PyUtilApiFunction("sO", PyRunTimeErr, __func__);
  char *objName;
  PyObject* ptList;

  if (!PyArg_ParseTuple(args, api.format, &objName,&ptList)) {
      return api.argsError();
  }

  auto obj = GetRepositoryGeometry(api, objName);
  if (obj == nullptr) {
      return nullptr;
  }

  std::string emsg;
  double pt[3];
  if (!svPyUtilGetPointData(ptList, emsg, pt)) {
      api.error("The point argument " + emsg);
      return nullptr;
  }

  double scalar = 0.0;
  if (sys_geom_InterpolateScalar(obj, pt, &scalar) != SV_OK) {
      api.error("Error calculating the scalar integral for the geometry '" + std::string(objName) + ".");
      return nullptr;
  }

  return Py_BuildValue("d",scalar);
}

//-------------------------
// Geom_interpolate_vector
//-------------------------
//
PyDoc_STRVAR(Geom_interpolate_vector_doc,
  "interpolate_vector(kernel) \n\
   \n\
   ??? Set the computational kernel used to segment image data.       \n\
   \n\
   Args:                                                          \n\
     kernel (str): Name of the contouring kernel. Valid names are: Circle, Ellipse, LevelSet, Polygon, SplinePolygon or Threshold. \n\
");

static PyObject *
Geom_interpolate_vector(PyObject* self, PyObject* args)
{
  auto api = PyUtilApiFunction("sO", PyRunTimeErr, __func__);
  char *objName;
  PyObject* ptList;

  if (!PyArg_ParseTuple(args, api.format, &objName,&ptList)) {
      return api.argsError();
  }

  auto obj = GetRepositoryGeometry(api, objName);
  if (obj == nullptr) {
      return nullptr;
  }

  std::string emsg;
  double pt[3];
  if (!svPyUtilGetPointData(ptList, emsg, pt)) {
      api.error("The point argument " + emsg);
      return nullptr;
  }

  double vect[3] = {0.0, 0.0, 0.0};
  if ( sys_geom_InterpolateVector(obj, pt, vect) != SV_OK ) {
      api.error("Error interpolating a vector for the geometry '" + std::string(objName) + ".");
      return nullptr;
  }

  PyObject* pList = PyList_New(3);
  for (int i = 0; i<3; i++) {
    PyList_SetItem(pList,i,PyFloat_FromDouble(vect[i]));
  }
  return pList;
}

//--------------------------
// Geom_intersect_with_line
//--------------------------
//
PyDoc_STRVAR(Geom_intersect_with_line_doc,
  "intersect_with_line(kernel) \n\
   \n\
   ??? Set the computational kernel used to segment image data.       \n\
   \n\
   Args:                                                          \n\
     kernel (str): Name of the contouring kernel. Valid names are: Circle, Ellipse, LevelSet, Polygon, SplinePolygon or Threshold. \n\
");

static PyObject *
Geom_intersect_with_line(PyObject* self, PyObject* args)
{
  auto api = PyUtilApiFunction("sOO", PyRunTimeErr, __func__);
  char *objName;
  PyObject *p1List;
  PyObject *p2List;

  if (!PyArg_ParseTuple(args, api.format, &objName, &p1List, &p2List)) {
      return api.argsError();
  }

  auto obj = GetRepositoryGeometry(api, objName);
  if (obj == nullptr) {
      return nullptr;
  }

  std::string emsg;
  double pt1[3];
  if (!svPyUtilGetPointData(p1List, emsg, pt1)) {
      api.error("The point1 argument " + emsg);
      return nullptr;
  }

  double pt2[3];
  if (!svPyUtilGetPointData(p2List, emsg, pt2)) {
      api.error("The point2 argument " + emsg);
      return nullptr;
  }

  double intersect[3];
  if (sys_geom_IntersectWithLine(obj, pt1, pt2, intersect) != SV_OK) {
      api.error("Error intersecting the geometry '" + std::string(objName) + " with a line.");
      return nullptr;
  }

  return Py_BuildValue("ddd",intersect[0], intersect[1], intersect[2]);
}

//---------------------
// Geom_add_point_data
//---------------------
//
PyDoc_STRVAR(Geom_add_point_data_doc,
  "add_point_data(kernel) \n\
   \n\
   ??? Set the computational kernel used to segment image data.       \n\
   \n\
   Args:                                                          \n\
     kernel (str): Name of the contouring kernel. Valid names are: Circle, Ellipse, LevelSet, Polygon, SplinePolygon or Threshold. \n\
");

static PyObject *
Geom_add_point_data(PyObject* self, PyObject* args)
{
  auto api = PyUtilApiFunction("sssii", PyRunTimeErr, __func__);
  char *srcNameA;
  char *srcNameB;
  char *dstName;
  int scflag = FALSE;
  int vflag = FALSE;

  if (!PyArg_ParseTuple(args, api.format, &srcNameA, &srcNameB, &dstName, &scflag, &vflag)) {
      return api.argsError();
  }

  auto srcA = GetRepositoryGeometry(api, srcNameA);
  if (srcA == nullptr) {
      return nullptr;
  }

  auto srcB = GetRepositoryGeometry(api, srcNameB);
  if (srcB == nullptr) {
      return nullptr;
  }

  if (RepositoryGeometryExists(api, dstName)) {
      return nullptr;
  }

  sys_geom_math_scalar sc = SYS_GEOM_NO_SCALAR;
  sys_geom_math_vector v = SYS_GEOM_NO_VECTOR;

  if (scflag) {
      sc = SYS_GEOM_ADD_SCALAR;
  }
  if (vflag) {
      v = SYS_GEOM_ADD_VECTOR;
  }

  cvPolyData *dst;
  if ( sys_geom_mathPointData(srcA, srcB, sc, v, &dst) != SV_OK ) {
      api.error("Error adding point data for the geometry '" + std::string(srcNameA) +
          " and " + std::string(srcNameB) +".");
      return nullptr;
  }

  if (!AddGeometryToRepository(api, dstName, dst)) {
      return nullptr;
  }

  return Py_BuildValue("s",dst->GetName());
}

//--------------------------
// Geom_subtract_point_data
//--------------------------
//
PyDoc_STRVAR(Geom_subtract_point_data_doc,
  "subtract_point_data(kernel) \n\
   \n\
   ??? Set the computational kernel used to segment image data.       \n\
   \n\
   Args:                                                          \n\
     kernel (str): Name of the contouring kernel. Valid names are: Circle, Ellipse, LevelSet, Polygon, SplinePolygon or Threshold. \n\
");

static PyObject *
Geom_subtract_point_data(PyObject* self, PyObject* args)
{
  auto api = PyUtilApiFunction("sssii", PyRunTimeErr, __func__);
  char *srcNameA;
  char *srcNameB;
  char *dstName;
  int scflag = FALSE;
  int vflag = FALSE;

  if (!PyArg_ParseTuple(args, api.format, &srcNameA,&srcNameB,&dstName,&scflag,&vflag)) {
      return api.argsError();
  }

  auto srcA = GetRepositoryGeometry(api, srcNameA);
  if (srcA == nullptr) {
      return nullptr;
  }

  auto srcB = GetRepositoryGeometry(api, srcNameB);
  if (srcB == nullptr) {
      return nullptr;
  }

  if (RepositoryGeometryExists(api, dstName)) {
      return nullptr;
  }

  sys_geom_math_scalar sc = SYS_GEOM_NO_SCALAR;
  sys_geom_math_vector v = SYS_GEOM_NO_VECTOR;
  if (scflag) {
      sc = SYS_GEOM_SUBTRACT_SCALAR;
  }
  if (vflag) {
      v = SYS_GEOM_SUBTRACT_VECTOR;
  }

  cvPolyData *dst;
  if (sys_geom_mathPointData(srcA, srcB, sc, v, &dst) != SV_OK) {
      api.error("Error subtracting point data for the geometry '" + std::string(srcNameA) +
          " and " + std::string(srcNameB) +".");
      return nullptr;
  }

  if (!AddGeometryToRepository(api, dstName, dst)) {
      return nullptr;
  }

  return Py_BuildValue("s",dst->GetName());
}

//--------------------------
// Geom_multiply_point_data
//--------------------------
//
PyDoc_STRVAR(Geom_multiply_point_data_doc,
  "multiply_point_data(kernel) \n\
   \n\
   ??? Set the computational kernel used to segment image data.       \n\
   \n\
   Args:                                                          \n\
     kernel (str): Name of the contouring kernel. Valid names are: Circle, Ellipse, LevelSet, Polygon, SplinePolygon or Threshold. \n\
");

static PyObject *
Geom_multiply_point_data(PyObject* self, PyObject* args)
{
  auto api = PyUtilApiFunction("sssii", PyRunTimeErr, __func__);
  char *srcNameA;
  char *srcNameB;
  char *dstName;
  int scflag = FALSE;
  int vflag = FALSE;

  if (!PyArg_ParseTuple(args, api.format, &srcNameA, &srcNameB, &dstName, &scflag, &vflag)) {
      return api.argsError();
  }

  auto srcA = GetRepositoryGeometry(api, srcNameA);
  if (srcA == nullptr) {
      return nullptr;
  }

  auto srcB = GetRepositoryGeometry(api, srcNameB);
  if (srcB == nullptr) {
      return nullptr;
  }

  if (RepositoryGeometryExists(api, dstName)) {
      return nullptr;
  }

  sys_geom_math_scalar sc = SYS_GEOM_NO_SCALAR;
  sys_geom_math_vector v = SYS_GEOM_NO_VECTOR;
  if (scflag) {
      sc = SYS_GEOM_MULTIPLY_SCALAR;
  }
  if (vflag) {
      v = SYS_GEOM_MULTIPLY_VECTOR;
  }

  cvPolyData *dst;
  if ( sys_geom_mathPointData( (cvPolyData*)srcA, (cvPolyData*)srcB, sc, v, (cvPolyData**)(&dst) ) != SV_OK ) {
      api.error("Error multiplying point data for the geometry '" + std::string(srcNameA) +
          " and " + std::string(srcNameB) +".");
      return nullptr;
  }

  if (!AddGeometryToRepository(api, dstName, dst)) {
      return nullptr;
  }

  return Py_BuildValue("s",dst->GetName());
}

//------------------------
// Geom_divide_point_data
//------------------------
//
PyDoc_STRVAR(Geom_divide_point_data_doc,
  "Geom_divide_point_data(kernel) \n\
   \n\
   ??? Set the computational kernel used to segment image data.       \n\
   \n\
   Args:                                                          \n\
     kernel (str): Name of the contouring kernel. Valid names are: Circle, Ellipse, LevelSet, Polygon, SplinePolygon or Threshold. \n\
");

static PyObject *
Geom_divide_point_data(PyObject* self, PyObject* args)
{
  auto api = PyUtilApiFunction("sssii", PyRunTimeErr, __func__);
  char *srcNameA;
  char *srcNameB;
  char *dstName;
  int scflag = FALSE;
  int vflag = FALSE;

  if (!PyArg_ParseTuple(args, api.format, &srcNameA,&srcNameB,&dstName,&scflag,&vflag)) {
      return api.argsError();
  }

  auto srcA = GetRepositoryGeometry(api, srcNameA);
  if (srcA == nullptr) {
      return nullptr;
  }

  auto srcB = GetRepositoryGeometry(api, srcNameB);
  if (srcB == nullptr) {
      return nullptr;
  }

  if (RepositoryGeometryExists(api, dstName)) {
      return nullptr;
  }

  sys_geom_math_scalar sc = SYS_GEOM_NO_SCALAR;
  sys_geom_math_vector v = SYS_GEOM_NO_VECTOR;

  if (scflag) {
      sc = SYS_GEOM_DIVIDE_SCALAR;
  }
  if (vflag) {
      v = SYS_GEOM_DIVIDE_VECTOR;
  }

  cvPolyData *dst;
  if (sys_geom_mathPointData(srcA, srcB, sc, v, &dst) != SV_OK) {
    PyErr_SetString(PyRunTimeErr, "point data math error" );
      api.error("Error dividing point data for the geometry '" + std::string(srcNameA) +
          " and " + std::string(srcNameB) +".");
      return nullptr;
  }

  if (!AddGeometryToRepository(api, dstName, dst)) {
      return nullptr;
  }

  return Py_BuildValue("s",dst->GetName());
}

//--------------
// Geom_project
//---------------
//
PyDoc_STRVAR(Geom_project_doc,
  "project(kernel) \n\
   \n\
   ??? Set the computational kernel used to segment image data.       \n\
   \n\
   Args:                                                          \n\
     kernel (str): Name of the contouring kernel. Valid names are: Circle, Ellipse, LevelSet, Polygon, SplinePolygon or Threshold. \n\
");

static PyObject *
Geom_project(PyObject* self, PyObject* args)
{
  auto api = PyUtilApiFunction("sssii", PyRunTimeErr, __func__);
  char *srcNameA;
  char *srcNameB;
  char *dstName;
  int scflag = FALSE;
  int vflag = FALSE;

  if (!PyArg_ParseTuple(args,api.format, &srcNameA,&srcNameB,&dstName,&scflag,&vflag)) {
      return api.argsError();
  }

  auto srcA = GetRepositoryGeometry(api, srcNameA);
  if (srcA == nullptr) {
      return nullptr;
  }

  auto srcB = GetRepositoryGeometry(api, srcNameB);
  if (srcB == nullptr) {
      return nullptr;
  }

  if (RepositoryGeometryExists(api, dstName)) {
      return nullptr;
  }

  sys_geom_math_scalar sc = SYS_GEOM_NO_SCALAR;
  sys_geom_math_vector v = SYS_GEOM_NO_VECTOR;

  if (scflag) {
      sc = SYS_GEOM_ADD_SCALAR;
  }
  if (vflag) {
      v = SYS_GEOM_ADD_VECTOR;
  }

  cvPolyData *dst;
  if (sys_geom_Project(srcA, srcB, sc, v, &dst) != SV_OK) {
      api.error("Error projecting point data for the geometry '" + std::string(srcNameA) +
          " and " + std::string(srcNameB) +".");
      return nullptr;
  }

  if (!AddGeometryToRepository(api, dstName, dst)) {
      return nullptr;
  }

  return Py_BuildValue("s",dst->GetName());
}

//-------------------------------
// Geom_integrate_scalar_surface
//-------------------------------
//
PyDoc_STRVAR(Geom_integrate_scalar_surface_doc,
  "integrate_scalar_surface(kernel) \n\
   \n\
   ??? Set the computational kernel used to segment image data.       \n\
   \n\
   Args:                                                          \n\
     kernel (str): Name of the contouring kernel. Valid names are: Circle, Ellipse, LevelSet, Polygon, SplinePolygon or Threshold. \n\
");

static PyObject *
Geom_integrate_scalar_surface(PyObject* self, PyObject* args)
{
  auto api = PyUtilApiFunction("s", PyRunTimeErr, __func__);
  char *srcName;

  if (!PyArg_ParseTuple(args, api.format, &srcName)) {
      return api.argsError();
  }

  auto src = GetRepositoryGeometry(api, srcName);
  if (src == nullptr) {
      return nullptr;
  }

  double flux;

  if (sys_geom_IntegrateScalarSurf(src, &flux) != SV_OK) {
      api.error("Error integrating scalar over the surface for the geometry '" + std::string(srcName) + "'.");
      return nullptr;
  }

  return Py_BuildValue("d",flux);
}

//---------------------------------
// Geom_integrate_scalar_threshold
//---------------------------------
//
PyDoc_STRVAR(Geom_integrate_scalar_threshold_doc,
  "integrate_scalar_threshold(kernel) \n\
   \n\
   ??? Set the computational kernel used to segment image data.       \n\
   \n\
   Args:                                                          \n\
     kernel (str): Name of the contouring kernel. Valid names are: Circle, Ellipse, LevelSet, Polygon, SplinePolygon or Threshold. \n\
");

static PyObject *
Geom_integrate_scalar_threshold(PyObject* self, PyObject* args)
{
  auto api = PyUtilApiFunction("sd", PyRunTimeErr, __func__);
  char *srcName;
  double wssthresh;

  if (!PyArg_ParseTuple(args, api.format, &srcName,&wssthresh)) {
      return api.argsError();
  }

  if (!PyArg_ParseTuple(args, api.format, &srcName)) {
      return api.argsError();
  }

  auto src = GetRepositoryGeometry(api, srcName);
  if (src == nullptr) {
      return nullptr;
  }

  double flux, area;

  if (sys_geom_IntegrateScalarThresh(src, wssthresh, &flux, &area) != SV_OK) {
      api.error("Error in calculating the surface area for the geometry '" + std::string(srcName) + "'.");
      return nullptr;
  }

  return Py_BuildValue("dd",flux, area);
}

//-------------------------
// Geom_replace_point_data
//-------------------------
//
PyDoc_STRVAR(Geom_replace_point_data_doc,
  "replace_point_data(kernel) \n\
   \n\
   ??? Set the computational kernel used to segment image data.       \n\
   \n\
   Args:                                                          \n\
     kernel (str): Name of the contouring kernel. Valid names are: Circle, Ellipse, LevelSet, Polygon, SplinePolygon or Threshold. \n\
");

static PyObject *
Geom_replace_point_data(PyObject* self, PyObject* args)
{
  auto api = PyUtilApiFunction("sssii", PyRunTimeErr, __func__);
  char *srcNameA;
  char *srcNameB;
  char *dstName;
  int scflag = FALSE;
  int vflag = FALSE;

  if (!PyArg_ParseTuple(args, api.format, &srcNameA,&srcNameB,&dstName,&scflag,&vflag)) {
      return api.argsError();
  }

  auto srcA = GetRepositoryGeometry(api, srcNameA);
  if (srcA == nullptr) {
      return nullptr;
  }

  auto srcB = GetRepositoryGeometry(api, srcNameB);
  if (srcB == nullptr) {
      return nullptr;
  }

  if (RepositoryGeometryExists(api, dstName)) {
      return nullptr;
  }

  sys_geom_math_scalar sc = SYS_GEOM_NO_SCALAR;
  sys_geom_math_vector v = SYS_GEOM_NO_VECTOR;

  if (scflag) {
      sc = SYS_GEOM_ADD_SCALAR;
  }
  if (vflag) {
      v = SYS_GEOM_ADD_VECTOR;
  }

  cvPolyData *dst;

  if (sys_geom_ReplacePointData(srcA, srcB, sc, v, &dst) != SV_OK) {
      api.error("Error replacing point data for the geometry '" + std::string(srcNameA) +
          " and " + std::string(srcNameB) +".");
      return nullptr;
  }

  if (!AddGeometryToRepository(api, dstName, dst)) {
      return nullptr;
  }

  return Py_BuildValue("s",dst->GetName());
}

#endif // #ifdef python_geom_module_use_old_methods

// ===================================================================================

=======
>>>>>>> bbb9552d
////////////////////////////////////////////////////////
//          M o d u l e  D e f i n i t i o n          //
////////////////////////////////////////////////////////

static char* GEOMETRY_MODULE = "geometry";
static char* GEOMETRY_EXCEPTION = "geometry.Error";
static char* GEOMETRY_EXCEPTION_OBJECT = "Error";

//--------------------
// GeometryModule_doc
//--------------------
// Doc width extent.
//   \n\----------------------------------------------------------------------  \n\
//
PyDoc_STRVAR(GeometryModule_doc,
  "SimVascular geometry module. \n\
   \n\
   The geometry module provides functions for performing geometric operations \n\
   on vtkPolyData objects used to represents vertices, lines and polygons. \n\
");

//---------------
// PyGeomMethods
//---------------
// Geometry module methods.
//
PyMethodDef PyGeomMethods[] =
{
  {"align_profile", (PyCFunction)Geom_align_profile, METH_VARARGS|METH_KEYWORDS, Geom_align_profile_doc},

  {"average_point", (PyCFunction)Geom_average_point, METH_VARARGS, Geom_average_point_doc},

  {"point_inside", (PyCFunction)Geom_point_inside, METH_VARARGS|METH_KEYWORDS, Geom_point_inside_doc},

  {"interpolate_closed_curve", (PyCFunction)Geom_interpolate_closed_curve, METH_VARARGS|METH_KEYWORDS, Geom_interpolate_closed_curve_doc},

  {"local_blend", (PyCFunction)Geom_local_blend, METH_VARARGS|METH_KEYWORDS, Geom_local_blend_doc},

  {"loft", (PyCFunction)Geom_loft, METH_VARARGS|METH_KEYWORDS, Geom_loft_doc},

  {"loft_nurbs", (PyCFunction)Geom_loft_nurbs, METH_VARARGS|METH_KEYWORDS, Geom_loft_nurbs_doc},

  {"local_sphere_smooth", (PyCFunction)Geom_local_sphere_smooth, METH_VARARGS|METH_KEYWORDS, Geom_local_sphere_smooth_doc},

#ifdef python_geom_module_use_old_methods

  {"add_point_data", Geom_add_point_data, METH_VARARGS, Geom_add_point_data_doc},

  {"all_union", Geom_all_union, METH_VARARGS, Geom_all_union_doc},

  // RenameL: AvgPt
  {"bbox", Geom_bbox, METH_VARARGS, Geom_bbox_doc},

  {"check_surface", Geom_check_surface, METH_VARARGS, Geom_check_surface_doc},

  {"clean", Geom_clean, METH_VARARGS, Geom_clean_doc},

  {"copy", Geom_copy, METH_VARARGS, Geom_copy_doc},

  {"disorient_profile", Geom_disorient_profile, METH_VARARGS, Geom_disorient_profile_doc},

  {"divide_point_data", Geom_divide_point_data, METH_VARARGS, Geom_divide_point_data_doc},

  {"find_distance", Geom_find_distance, METH_VARARGS, Geom_find_distance_doc},

  {"get_closed_line_region", Geom_get_closed_line_region, METH_VARARGS, Geom_get_closed_line_region_doc},

  // Rename: GetOrderedPts
  {"get_ordered_points", Geom_get_ordered_points, METH_VARARGS, Geom_get_ordered_points_doc},

  {"get_poly_centroid", Geom_get_poly_centroid, METH_VARARGS, Geom_get_poly_centroid_doc},

  {"integrate_surface", Geom_integrate_surface, METH_VARARGS, Geom_integrate_surface_doc},

  {"integrate_surface2", Geom_integrate_surface2, METH_VARARGS, Geom_integrate_surface2_doc},

  {"integrate_energy", Geom_integrate_energy, METH_VARARGS, Geom_integrate_energy_doc},

  {"integrate_scalar_surface", Geom_integrate_scalar_surface, METH_VARARGS, Geom_integrate_scalar_surface_doc},

  // Renmae: IntegrateScalarThresh
  {"integrate_scalar_threshold", Geom_integrate_scalar_threshold, METH_VARARGS, Geom_integrate_scalar_threshold_doc},

  {"interpolate_scalar", Geom_interpolate_scalar, METH_VARARGS, Geom_interpolate_scalar_doc},

  {"interpolate_vector", Geom_interpolate_vector, METH_VARARGS, Geom_interpolate_vector_doc},

  {"intersect", Geom_intersect, METH_VARARGS, Geom_intersect_doc},

  {"intersect_with_line", Geom_intersect_with_line, METH_VARARGS, Geom_intersect_with_line_doc},

  {"local_butterfly_subdivision", Geom_local_butterfly_subdivision, METH_VARARGS, Geom_local_butterfly_subdivision_doc},

  {"local_constrain_smooth", Geom_local_constrain_smooth, METH_VARARGS, Geom_local_constrain_smooth_doc},

  {"local_decimation", Geom_local_decimation, METH_VARARGS, Geom_local_decimation_doc},

  {"local_laplacian_smooth", Geom_local_laplacian_smooth, METH_VARARGS, Geom_local_laplacian_smooth_doc},

  {"local_linear_subdivision", Geom_local_linear_subdivision, METH_VARARGS, Geom_local_linear_subdivision_doc},

  {"local_loop_subdivision", Geom_local_loop_subdivision, METH_VARARGS, Geom_local_loop_subdivision_doc},


  {"make_polys_consistent", Geom_make_polys_consistent, METH_VARARGS, Geom_make_polys_consistent_doc},

  // Rename: MergePts
  {"merge_points", Geom_merge_points, METH_VARARGS, Geom_merge_points_doc},

  // Renamed: "model_name_model_from_polydata_names"
  {"convert_nurbs_to_poly", Geom_convert_nurbs_to_poly, METH_VARARGS, Geom_convert_nurbs_to_poly_doc},

  {"multiply_point_data", Geom_multiply_point_data, METH_VARARGS, Geom_multiply_point_data_doc},

  {"num_closed_line_regions", Geom_num_closed_line_regions, METH_VARARGS, Geom_num_closed_line_regions_doc},

  // Rename: NumPts
  {"num_points", Geom_num_points, METH_VARARGS, Geom_num_points_doc},

  {"orient_profile", Geom_orient_profile, METH_VARARGS, Geom_orient_profile_doc},

  {"pick", Geom_pick, METH_VARARGS, Geom_pick_doc},

  // Rename: PolygonNorm
  {"polygon_normal", Geom_polygon_normal, METH_VARARGS, Geom_polygon_normal_doc},

  {"polys_closed", Geom_polys_closed, METH_VARARGS, Geom_polys_closed_doc},

  {"print_small_polys", Geom_print_small_polys, METH_VARARGS, Geom_print_small_polys_doc},

  {"print_tri_stats", Geom_print_tri_stats, METH_VARARGS, Geom_print_tri_stats_doc},

  {"project", Geom_project, METH_VARARGS, Geom_project_doc},

  // Rename: PtInPoly
  {"point_in_poly", Geom_point_in_poly, METH_VARARGS, Geom_point_in_poly_doc},

  {"reduce", Geom_reduce, METH_VARARGS, Geom_reduce_doc},

  // Rename: ReorderPgn
  {"reorder_polygon", Geom_reorder_polygon, METH_VARARGS, Geom_reorder_polygon_doc},

  {"replace_point_data", Geom_replace_point_data, METH_VARARGS, Geom_replace_point_data_doc},

  {"reverse_all_cells", Geom_reverse_all_cells, METH_VARARGS, Geom_reverse_all_cells_doc},

  // Rename: RmSmallPolys
  {"remove_small_polys", Geom_remove_small_polys, METH_VARARGS, Geom_remove_small_polys_doc},

  {"scale_avg", Geom_scale_avg, METH_VARARGS, Geom_scale_avg_doc},

  {"set_array_for_local_op_cells", Geom_set_array_for_local_op_cells, METH_VARARGS, Geom_set_array_for_local_op_cells_doc},

  {"set_array_for_local_op_face", Geom_set_array_for_local_op_face, METH_VARARGS, Geom_set_array_for_local_op_face_doc},

  {"set_array_for_local_op_blend", Geom_set_array_for_local_op_blend, METH_VARARGS, Geom_set_array_for_local_op_blend_doc},

  {"set_ids_for_caps", Geom_set_ids_for_caps, METH_VARARGS, Geom_set_ids_for_caps_doc},

  // Rename: SplinePtsToPathPlan
  {"spline_points_to_path_plan", Geom_spline_points_to_path_plan, METH_VARARGS, Geom_spline_points_to_path_plan_doc},

  {"subtract", Geom_subtract, METH_VARARGS, Geom_subtract_doc},

  {"subtract_point_data", Geom_subtract_point_data, METH_VARARGS, Geom_subtract_point_data_doc},

  // Rename: SurfArea
  {"surface_area", Geom_surface_area, METH_VARARGS, Geom_surface_area_doc},

  {"translate", Geom_translate, METH_VARARGS, Geom_translate_doc},

  {"union", Geom_union, METH_VARARGS, Geom_union_doc},

  // Rename:Warp3dPts
  {"warp_3d_points", Geom_warp_3d_points, METH_VARARGS, Geom_warp_3d_points_doc},

  {"winding_number", Geom_winding_number, METH_VARARGS, Geom_winding_number_doc},

  {"write_lines", Geom_write_lines, METH_VARARGS, Geom_write_lines_doc},

  // Rename: WriteOrderedPts
  {"write_ordered_points", Geom_write_ordered_points, METH_VARARGS, Geom_write_ordered_points_doc},

#endif // #ifdef python_geom_module_use_old_methods

  {nullptr,nullptr}
};


//-----------------------
// Initialize the module
//-----------------------
// Define the initialization function called by the Python
// interpreter when the module is loaded.

//---------------------------------------------------------------------------
//                           PYTHON_MAJOR_VERSION 3
//---------------------------------------------------------------------------

#if PYTHON_MAJOR_VERSION == 3

// Size of per-interpreter state of the module.
// Set to -1 if the module keeps state in global variables.
static int perInterpreterStateSize = -1;

// Always initialize this to PyModuleDef_HEAD_INIT.
static PyModuleDef_Base m_base = PyModuleDef_HEAD_INIT;

// Define the module definition struct which holds all information
// needed to create a module object.

static struct PyModuleDef PyGeomModule = {
   m_base,
   GEOMETRY_MODULE,
   GeometryModule_doc,
   perInterpreterStateSize,
   PyGeomMethods
};

//-------------------
// PyInit_PyGeometry
//-------------------
// The initialization function called by the Python interpreter when the module is loaded.
//
PyMODINIT_FUNC
PyInit_PyGeometry(void)
{
  //std::cout << "========== load geometry module ==========" << std::endl;

  // Initialize the BlenOptions class type.
  SetBlendOptionsTypeFields(PyBlendOptionsType);
  if (PyType_Ready(&PyBlendOptionsType) < 0) {
    fprintf(stdout,"Error in PyBlendOptionsClassType\n");
    return SV_PYTHON_ERROR;
  }

  // Initialize the LoftOptions class type.
  SetLoftOptionsTypeFields(PyLoftOptionsType);
  if (PyType_Ready(&PyLoftOptionsType) < 0) {
    fprintf(stdout,"Error in PyLoftOptionsClassType\n");
    return SV_PYTHON_ERROR;
  }

  // Initialize the LoftNurnsOptions class type.
  SetLoftNurbsOptionsTypeFields(PyLoftNurbsOptionsType);
  if (PyType_Ready(&PyLoftNurbsOptionsType) < 0) {
    fprintf(stdout,"Error in PyLoftNurbsOptionsClassType\n");
    return SV_PYTHON_ERROR;
  }

  // Create the geometry module.
  auto module = PyModule_Create(&PyGeomModule);

  PyRunTimeErr = PyErr_NewException(GEOMETRY_EXCEPTION, nullptr, nullptr);
  Py_INCREF(PyRunTimeErr);
  PyModule_AddObject(module, GEOMETRY_EXCEPTION_OBJECT, PyRunTimeErr);

  // Add the 'BlendOptions' class.
  Py_INCREF(&PyBlendOptionsType);
  PyModule_AddObject(module, GEOMETRY_BLEND_OPTIONS_CLASS, (PyObject*)&PyBlendOptionsType);
  SetBlendOptionsClassTypes(PyBlendOptionsType);

  // Add the 'LoftOptions' class.
  Py_INCREF(&PyLoftOptionsType);
  PyModule_AddObject(module, GEOMETRY_LOFT_OPTIONS_CLASS, (PyObject*)&PyLoftOptionsType);
  SetLoftOptionsClassTypes(PyLoftOptionsType);

  // Add the 'LoftNurbsOptions' class.
  Py_INCREF(&PyLoftNurbsOptionsType);
  PyModule_AddObject(module, GEOMETRY_LOFT_NURBS_OPTIONS_CLASS, (PyObject*)&PyLoftNurbsOptionsType);

  return module;
}

#endif
<<<<<<< HEAD


//---------------------------------------------------------------------------
//                           PYTHON_MAJOR_VERSION 2
//---------------------------------------------------------------------------

#if PYTHON_MAJOR_VERSION == 2

//------------
// initpyGeom
//------------
//
PyMODINIT_FUNC initpyGeom(void)
{
  PyObject *pyC;
  if ( gRepository == nullptr ) {
    gRepository = new cvRepository();
    fprintf( stdout, "gRepository created from sv_geom_init\n" );
  }
  pyC = Py_InitModule("pyGeom",pyGeom_methods);

  PyRunTimeErr = PyErr_NewException("pyGeom.error",nullptr,nullptr);
  Py_INCREF(PyRunTimeErr);
  PyModule_AddObject(pyC,"error",PyRunTimeErr);

}

#endif
=======
>>>>>>> bbb9552d
<|MERGE_RESOLUTION|>--- conflicted
+++ resolved
@@ -928,3099 +928,6 @@
   return vtkPythonUtil::GetObjectFromPointer(smoothedCvPolyData->GetVtkPolyData());
 }
 
-<<<<<<< HEAD
-//===================================================================================
-//                                  O l d    M e t h o d s
-//===================================================================================
-//
-// [TODO:DaveP] There were a lot of methods originally defined for this module.
-// However, it is not clear how useful these methods might be. It is also not
-// clear what they even do.
-//
-#ifdef python_geom_module_use_old_methods
-
-//-------------
-// Geom_reduce
-//-------------
-//
-PyDoc_STRVAR(Geom_reduce_doc,
-  "reduce(kernel)                                    \n\
-   \n\
-   ??? Set the computational kernel used to segment image data.       \n\
-   \n\
-   Args:                                                          \n\
-     kernel (str): Name of the contouring kernel. Valid names are: Circle, Ellipse, LevelSet, Polygon, SplinePolygon or Threshold. \n\
-");
-
-static PyObject *
-Geom_reduce(PyObject* self, PyObject* args)
-{
-  auto api = PyUtilApiFunction("ssd", PyRunTimeErr, __func__);
-  char *srcName;
-  char *dstName;
-  double tol;
-
-  if (!PyArg_ParseTuple(args, api.format, &srcName, &dstName, &tol)) {
-      return api.argsError();
-  }
-
-  // Retrieve source object.
-  auto src = GetRepositoryGeometry(api, srcName);
-  if (src == nullptr) {
-      return nullptr;
-  }
-
-  // Check that the repository dstName object does not already exist.
-  if (RepositoryGeometryExists(api, dstName)) {
-      return nullptr;
-  }
-
-  cvPolyData *dst;
-  if (sys_geom_Reduce(src, tol, &dst) != SV_OK) {
-      api.error("Error merging points for geometry '" + std::string(srcName) + ".");
-      return nullptr;
-  }
-
-  if (!AddGeometryToRepository(api, dstName, dst)) {
-      return nullptr;
-  }
-
-  return Py_BuildValue("s",dst->GetName());
-}
-
-//------------
-// Geom_union
-//------------
-//
-PyDoc_STRVAR(Geom_union_doc,
-  "union(kernel)                                    \n\
-   \n\
-   ??? Set the computational kernel used to segment image data.       \n\
-   \n\
-   Args:                                                          \n\
-     kernel (str): Name of the contouring kernel. Valid names are: Circle, Ellipse, LevelSet, Polygon, SplinePolygon or Threshold. \n\
-");
-
-static PyObject *
-Geom_union(PyObject* self, PyObject* args)
-{
-  auto api = PyUtilApiFunction("sss|d", PyRunTimeErr, __func__);
-  char *aName;
-  char *bName;
-  char *dstName;
-  double tolerance = 1e-6;
-
-  if (!PyArg_ParseTuple(args, api.format, &aName, &bName, &dstName, &tolerance)) {
-      return api.argsError();
-  }
-
-  // Retrieve operands geometry.
-  auto srcA = GetRepositoryGeometry(api, aName);
-  if (srcA == nullptr ) {
-      return nullptr;
-  }
-  auto srcB = GetRepositoryGeometry(api, bName);
-  if (srcB == nullptr ) {
-      return nullptr;
-  }
-
-  if (RepositoryGeometryExists(api, dstName)) {
-      return nullptr;
-  }
-
-  cvPolyData *dst;
-  if (sys_geom_union(srcA, srcB, tolerance, &dst) != SV_OK) {
-      api.error("Error performing a union operation of geometry '" + std::string(aName) + " with '" +  std::string(bName)+ ".");
-      return nullptr;
-  }
-
-  if (!AddGeometryToRepository(api, dstName, dst)) {
-      return nullptr;
-  }
-
-  return Py_BuildValue("s", dst->GetName());
-}
-
-//----------------
-// Geom_intersect
-//----------------
-//
-PyDoc_STRVAR(Geom_intersect_doc,
-  "intersect(kernel)                                    \n\
-   \n\
-   ??? Set the computational kernel used to segment image data.       \n\
-   \n\
-   Args:                                                          \n\
-     kernel (str): Name of the contouring kernel. Valid names are: Circle, Ellipse, LevelSet, Polygon, SplinePolygon or Threshold. \n\
-");
-
-static PyObject *
-Geom_intersect(PyObject* self, PyObject* args)
-{
-  auto api = PyUtilApiFunction("sss|d", PyRunTimeErr, __func__);
-  char *aName;
-  char *bName;
-  char *dstName;
-  double tolerance = 1e-6;
-
-  if (!PyArg_ParseTuple(args, api.format, &aName, &bName, &dstName, &tolerance)) {
-      return api.argsError();
-  }
-
-  // Retrieve operands geometry.
-  auto srcA = GetRepositoryGeometry(api, aName);
-  if (srcA == nullptr ) {
-      return nullptr;
-  }
-  auto srcB = GetRepositoryGeometry(api, bName);
-  if (srcB == nullptr ) {
-      return nullptr;
-  }
-
-  if (RepositoryGeometryExists(api, dstName)) {
-      return nullptr;
-  }
-
-  cvPolyData *dst;
-  if (sys_geom_intersect(srcA, srcB, tolerance, &dst) != SV_OK) {
-      api.error("Error performing a Boolean intersection of geometry '" + std::string(aName) + " with '" +  std::string(bName)+ ".");
-      return nullptr;
-  }
-
-  if (!AddGeometryToRepository(api, dstName, dst)) {
-      return nullptr;
-  }
-
-  return Py_BuildValue("s",dst->GetName());
-}
-
-//---------------
-// Geom_subtract
-//---------------
-//
-PyDoc_STRVAR(Geom_subtract_doc,
-  "subtract(kernel)                                    \n\
-   \n\
-   ??? Set the computational kernel used to segment image data.       \n\
-   \n\
-   Args:                                                          \n\
-     kernel (str): Name of the contouring kernel. Valid names are: Circle, Ellipse, LevelSet, Polygon, SplinePolygon or Threshold. \n\
-");
-
-static PyObject *
-Geom_subtract(PyObject* self, PyObject* args)
-{
-  auto api = PyUtilApiFunction("sss|d", PyRunTimeErr, __func__);
-  char *aName;
-  char *bName;
-  char *dstName;
-  double tolerance = 1e-6;
-
-  if (!PyArg_ParseTuple(args, api.format, &aName, &bName, &dstName, &tolerance)) {
-      return api.argsError();
-  }
-
-  // Retrieve operands geometry.
-  auto srcA = GetRepositoryGeometry(api, aName);
-  if (srcA == nullptr ) {
-      return nullptr;
-  }
-  auto srcB = GetRepositoryGeometry(api, bName);
-  if (srcB == nullptr ) {
-      return nullptr;
-  }
-
-  if (RepositoryGeometryExists(api, dstName)) {
-      return nullptr;
-  }
-
-  cvPolyData *dst;
-  if (sys_geom_subtract(srcA, srcB, tolerance, &dst) != SV_OK) {
-      api.error("Error performing a Boolean subtract of geometry '" + std::string(aName) + " with '" +  std::string(bName)+ ".");
-      return nullptr;
-  }
-
-  if (!AddGeometryToRepository(api, dstName, dst)) {
-      return nullptr;
-  }
-
-  return Py_BuildValue("s",dst->GetName());
-}
-
-//--------------------
-// Geom_check_surface
-//--------------------
-//
-PyDoc_STRVAR(Geom_check_surface_doc,
-  "check_surface(kernel)                                    \n\
-   \n\
-   ??? Set the computational kernel used to segment image data.       \n\
-   \n\
-   Args:                                                          \n\
-     kernel (str): Name of the contouring kernel. Valid names are: Circle, Ellipse, LevelSet, Polygon, SplinePolygon or Threshold. \n\
-");
-
-static PyObject*
-Geom_check_surface(PyObject* self, PyObject* args)
-{
-  auto api = PyUtilApiFunction("s|d", PyRunTimeErr, __func__);
-  char *srcName;
-  double tol = 1e-6;
-
-  if (!PyArg_ParseTuple(args, api.format, &srcName, &tol)) {
-      return api.argsError();
-  }
-
-  // Retrieve source object.
-  auto src = GetRepositoryGeometry(api, srcName);
-  if (src == nullptr) {
-      return nullptr;
-  }
-
-  int stats[2];
-  if (sys_geom_checksurface(src, stats, tol) != SV_OK) {
-    api.error("Error checking surface for geometry '" + std::string(srcName) + ".");
-    return nullptr;
-  }
-
-  return Py_BuildValue("ii",stats[0],stats[1]);
-}
-
-//------------
-// Geom_clean
-//------------
-//
-PyDoc_STRVAR(Geom_clean_doc,
-  "check_surface(kernel)                                    \n\
-   \n\
-   ??? Set the computational kernel used to segment image data.       \n\
-   \n\
-   Args:                                                          \n\
-     kernel (str): Name of the contouring kernel. Valid names are: Circle, Ellipse, LevelSet, Polygon, SplinePolygon or Threshold. \n\
-");
-
-static PyObject *
-Geom_clean(PyObject* self, PyObject* args)
-{
-  auto api = PyUtilApiFunction("ss", PyRunTimeErr, __func__);
-  char *srcName;
-  char *dstName;
-
-  if (!PyArg_ParseTuple(args, api.format, &srcName, &dstName)) {
-      return api.argsError();
-  }
-
-  // Retrieve source object.
-  auto src = GetRepositoryGeometry(api, srcName);
-  if (src == nullptr) {
-      return nullptr;
-  }
-
-  if (RepositoryGeometryExists(api, dstName)) {
-      return nullptr;
-  }
-
-  auto dst = sys_geom_Clean(src);
-  if (dst == nullptr) {
-    api.error("Error cleaning geometry '" + std::string(srcName) + ".");
-    return nullptr;
-  }
-
-  if (!AddGeometryToRepository(api, dstName, dst)) {
-      return nullptr;
-  }
-
-  return Py_BuildValue("s",dst->GetName());
-}
-
-//-----------------------
-// Geom_set_ids_for_caps
-//-----------------------
-//
-PyDoc_STRVAR(Geom_set_ids_for_caps_doc,
-  "set_ids_for_caps(kernel)                                    \n\
-   \n\
-   ??? Set the computational kernel used to segment image data.       \n\
-   \n\
-   Args:                                                          \n\
-     kernel (str): Name of the contouring kernel. Valid names are: Circle, Ellipse, LevelSet, Polygon, SplinePolygon or Threshold. \n\
-");
-
-static PyObject *
-Geom_set_ids_for_caps(PyObject* self, PyObject* args)
-{
-  auto api = PyUtilApiFunction("ss", PyRunTimeErr, __func__);
-  char *srcName;
-  char *dstName;
-
-  if (!PyArg_ParseTuple(args, api.format, &srcName, &dstName)) {
-      return api.argsError();
-  }
-
-  // Retrieve source object.
-  auto src = GetRepositoryGeometry(api, srcName);
-  if (src == nullptr) {
-      return nullptr;
-  }
-
-  if (RepositoryGeometryExists(api, dstName)) {
-      return nullptr;
-  }
-
-  int *doublecaps;
-  int numfaces=0;
-  cvPolyData *dst;
-
-  if (sys_geom_set_ids_for_caps(src, &dst, &doublecaps, &numfaces) != SV_OK) {
-      api.error("Error setting cap IDs for geometry '" + std::string(srcName) + ".");
-      return nullptr;
-  }
-
-  if (!AddGeometryToRepository(api, dstName, dst)) {
-      delete [] doublecaps;
-      return nullptr;
-  }
-
-  PyObject* pylist = PyList_New(numfaces);
-  for (int i=0; i<numfaces; i++){
-      PyList_SetItem(pylist, i, PyLong_FromLong(doublecaps[i]));
-  }
-  delete [] doublecaps;
-  return pylist;
-}
-
-//----------------------------------
-// Geom_set_array_for_local_op_face
-//----------------------------------
-//
-PyDoc_STRVAR(Geom_set_array_for_local_op_face_doc,
-  "set_array_for_local_op_face(kernel)                                    \n\
-   \n\
-   ??? Set the computational kernel used to segment image data.       \n\
-   \n\
-   Args:                                                          \n\
-     kernel (str): Name of the contouring kernel. Valid names are: Circle, Ellipse, LevelSet, Polygon, SplinePolygon or Threshold. \n\
-");
-
-static PyObject *
-Geom_set_array_for_local_op_face(PyObject* self, PyObject* args)
-{
-  auto api = PyUtilApiFunction("sssO|si", PyRunTimeErr, __func__);
-  char *srcName;
-  char *dstName;
-  char *arrayName = 0;
-  PyObject* values;
-  char *outArray = "LocalOpsArray";
-  int dataType = 1;
-
-  if (!PyArg_ParseTuple(args, api.format, &srcName,&dstName,&arrayName,&values,&outArray,&dataType)) {
-      return api.argsError();
-  }
-
-  // Retrieve source object.
-  auto src = GetRepositoryGeometry(api, srcName);
-  if (src == nullptr) {
-      return nullptr;
-  }
-
-  if (RepositoryGeometryExists(api, dstName)) {
-      return nullptr;
-  }
-
-  int nvals = PyList_Size(values);
-  if (nvals == 0) {
-      return SV_PYTHON_OK;
-  }
-
-  std::vector<int> vals;
-  for (int i =0; i<nvals;i++) {
-    vals.push_back(PyLong_AsLong(PyList_GetItem(values,i)));
-  }
-
-  if (PyErr_Occurred() != nullptr) {
-      api.error("Error parsing values list argument.");
-      return nullptr;
-  }
-
-  cvPolyData *dst;
-  if (sys_geom_set_array_for_local_op_face(src, &dst, arrayName,vals.data(),nvals,outArray,dataType) != SV_OK) {
-      api.error("Error setting local op array for geometry '" + std::string(srcName) + ".");
-      return nullptr;
-  }
-
-  if (!AddGeometryToRepository(api, dstName, dst)) {
-      return nullptr;
-  }
-
-  return Py_BuildValue("s",dst->GetName());
-}
-
-
-//-----------------------------------
-// Geom_set_array_for_local_op_cells
-//-----------------------------------
-//
-PyDoc_STRVAR(Geom_set_array_for_local_op_cells_doc,
-  "set_array_for_local_op_cells(kernel)                                    \n\
-   \n\
-   ??? Set the computational kernel used to segment image data.       \n\
-   \n\
-   Args:                                                          \n\
-     kernel (str): Name of the contouring kernel. Valid names are: Circle, Ellipse, LevelSet, Polygon, SplinePolygon or Threshold. \n\
-");
-
-static PyObject *
-Geom_set_array_for_local_op_cells(PyObject* self, PyObject* args)
-{
-  auto api = PyUtilApiFunction("ssO|si", PyRunTimeErr, __func__);
-  char *srcName;
-  char *dstName;
-  PyObject* values;
-  char *outArray = "LocalOpsArray";
-  int dataType = 1;
-
-  if (!PyArg_ParseTuple(args, api.format, &srcName,&dstName,&values,&outArray,&dataType)) {
-      return api.argsError();
-  }
-
-  // Retrieve source object:
-  auto src = GetRepositoryGeometry(api, srcName);
-  if (src == nullptr) {
-      return nullptr;
-  }
-
-  if (RepositoryGeometryExists(api, dstName)) {
-      return nullptr;
-  }
-
-  int nvals = PyList_Size(values);
-  if (nvals == 0) {
-      return SV_PYTHON_OK;
-  }
-
-  std::vector<int> vals;
-  for (int i =0; i<nvals;i++) {
-    vals.push_back(PyLong_AsLong(PyList_GetItem(values,i)));
-  }
-
-  if (PyErr_Occurred() != nullptr) {
-      api.error("Error parsing values list argument.");
-      return nullptr;
-  }
-
-  cvPolyData *dst;
-  if (sys_geom_set_array_for_local_op_cells(src, &dst, vals.data(), nvals, outArray, dataType) != SV_OK) {
-    PyErr_SetString(PyRunTimeErr, "error creating array on surface" );
-      api.error("Error setting local op array for geometry '" + std::string(srcName) + ".");
-      return nullptr;
-  }
-
-  if (!AddGeometryToRepository(api, dstName, dst)) {
-      return nullptr;
-  }
-
-  // [TODO:DaveP] dst is not deleted?
-
-  return Py_BuildValue("s",dst->GetName());
-}
-
-//-----------------------------------
-// Geom_set_array_for_local_op_blend
-//-----------------------------------
-//
-PyDoc_STRVAR(Geom_set_array_for_local_op_blend_doc,
-  "set_array_for_local_op_blend(kernel)                                    \n\
-   \n\
-   ??? Set the computational kernel used to segment image data.       \n\
-   \n\
-   Args:                                                          \n\
-     kernel (str): Name of the contouring kernel. Valid names are: Circle, Ellipse, LevelSet, Polygon, SplinePolygon or Threshold. \n\
-");
-
-static PyObject *
-Geom_set_array_for_local_op_blend(PyObject* self, PyObject* args)
-{
-  auto api = PyUtilApiFunction("sssOd|si", PyRunTimeErr, __func__);
-  char *srcName;
-  char *dstName;
-  char *arrayName = 0;
-  PyObject* values;
-  double radius;
-  char *outArray = "LocalOpsArray";
-  int dataType = 1;
-
-  if (!PyArg_ParseTuple(args, api.format, &srcName,&dstName,&arrayName,&values,&radius,&outArray,&dataType)) {
-      return api.argsError();
-  }
-
-  // Retrieve source object:
-  auto src = GetRepositoryGeometry(api, srcName);
-  if (src == nullptr) {
-      return nullptr;
-  }
-
-  if (RepositoryGeometryExists(api, dstName)) {
-      return nullptr;
-  }
-
-  // [TODO:DaveP] need to check 'values' is list.
-
-  if (PyList_Size(values) == 0) {
-      return SV_PYTHON_OK;
-  }
-
-  int nvals = PyList_Size(values);
-  std::vector<int> vals;
-
-  for (int i =0; i<nvals;i++) {
-    vals.push_back(PyLong_AsLong(PyList_GetItem(values,i)));
-  }
-
-  if (PyErr_Occurred() != nullptr) {
-      api.error("Error parsing values list argument.");
-      return nullptr;
-  }
-
-  cvPolyData* dst;
-  if (sys_geom_set_array_for_local_op_face_blend(src, &dst,arrayName,vals.data(),nvals,radius,outArray,dataType) != SV_OK) {
-      api.error("Error setting local op array for geometry '" + std::string(srcName) + ".");
-      return nullptr;
-  }
-
-  if (!AddGeometryToRepository(api, dstName, dst)) {
-      return nullptr;
-  }
-
-  return Py_BuildValue("s",dst->GetName());
-}
-
-//------------------------
-// Geom_local_decimation
-//------------------------
-//
-PyDoc_STRVAR(Geom_local_decimation_doc,
-  "local_decimation(kernel)                                    \n\
-   \n\
-   ??? Set the computational kernel used to segment image data.       \n\
-   \n\
-   Args:                                                          \n\
-     kernel (str): Name of the contouring kernel. Valid names are: Circle, Ellipse, LevelSet, Polygon, SplinePolygon or Threshold. \n\
-");
-
-static PyObject *
-Geom_local_decimation(PyObject* self, PyObject* args)
-{
-  auto api = PyUtilApiFunction("ss|dss", PyRunTimeErr, __func__);
-  char *srcName;
-  char *dstName;
-  double target = 0.25;
-  char *pointArrayName = 0;
-  char *cellArrayName = 0;
-
-  if (!PyArg_ParseTuple(args, api.format, &srcName,&dstName,&target,&pointArrayName,&cellArrayName)) {
-      return api.argsError();
-  }
-
-  auto src = GetRepositoryGeometry(api, srcName);
-  if (src == nullptr) {
-      return nullptr;
-  }
-
-  if (RepositoryGeometryExists(api, dstName)) {
-      return nullptr;
-  }
-
-  cvPolyData *dst;
-  if (sys_geom_local_quadric_decimation(src, &dst, target, pointArrayName,cellArrayName) != SV_OK) {
-      api.error("Error decimating geometry '" + std::string(srcName) + ".");
-      return nullptr;
-  }
-
-  if (!AddGeometryToRepository(api, dstName, dst)) {
-      return nullptr;
-  }
-
-  return Py_BuildValue("s",dst->GetName());
-}
-
-//-----------------------------
-// Geom_local_laplacian_smooth
-//-----------------------------
-//
-PyDoc_STRVAR(Geom_local_laplacian_smooth_doc,
-  "local_laplacian_smooth(kernel)                                    \n\
-   \n\
-   ??? Set the computational kernel used to segment image data.       \n\
-   \n\
-   Args:                                                          \n\
-     kernel (str): Name of the contouring kernel. Valid names are: Circle, Ellipse, LevelSet, Polygon, SplinePolygon or Threshold. \n\
-");
-
-static PyObject *
-Geom_local_laplacian_smooth(PyObject* self, PyObject* args)
-{
-  auto api = PyUtilApiFunction("ss|idss", PyRunTimeErr, __func__);
-  char *srcName;
-  char *dstName;
-  int numiters = 100;
-  double relax = 0.01;
-  char *pointArrayName = 0;
-  char *cellArrayName = 0;
-
-  if (!PyArg_ParseTuple(args, api.format, &srcName,&dstName,&numiters,&relax,&pointArrayName,&cellArrayName)) {
-      return api.argsError();
-  }
-
-  auto src = GetRepositoryGeometry(api, srcName);
-  if (src == nullptr) {
-      return nullptr;
-  }
-
-  if (RepositoryGeometryExists(api, dstName)) {
-      return nullptr;
-  }
-
-  cvPolyData *dst;
-  if (sys_geom_local_laplacian_smooth(src, &dst, numiters,relax, pointArrayName,cellArrayName) != SV_OK) {
-      api.error("Error in the laplacian smooth operation on geometry '" + std::string(srcName) + ".");
-      return nullptr;
-  }
-
-  if (!AddGeometryToRepository(api, dstName, dst)) {
-      return nullptr;
-  }
-
-  return Py_BuildValue("s",dst->GetName());
-}
-
-//-----------------------------
-// Geom_local_constrain_smooth
-//-----------------------------
-//
-PyDoc_STRVAR(Geom_local_constrain_smooth_doc,
-  "local_constrain_smooth(kernel)                                    \n\
-   \n\
-   ??? Set the computational kernel used to segment image data.       \n\
-   \n\
-   Args:                                                          \n\
-     kernel (str): Name of the contouring kernel. Valid names are: Circle, Ellipse, LevelSet, Polygon, SplinePolygon or Threshold. \n\
-");
-
-static PyObject *
-Geom_local_constrain_smooth(PyObject* self, PyObject* args)
-{
-  auto api = PyUtilApiFunction("ss|idiss", PyRunTimeErr, __func__);
-  char *srcName;
-  char *dstName;
-  char *pointArrayName = 0;
-  char *cellArrayName = 0;
-  int numiters = 5;
-  double constrainfactor = 0.7;
-  int numcgsolves = 30;
-
-  if (!PyArg_ParseTuple(args, api.format, &srcName,&dstName,&numiters,&constrainfactor, &numcgsolves,&pointArrayName,&cellArrayName)) {
-      return api.argsError();
-  }
-
-  auto src = GetRepositoryGeometry(api, srcName);
-  if (src == nullptr) {
-      return nullptr;
-  }
-
-  if (RepositoryGeometryExists(api, dstName)) {
-      return nullptr;
-  }
-
-  cvPolyData *dst;
-  if (sys_geom_local_constrain_smooth(src, &dst, numiters,constrainfactor,numcgsolves, pointArrayName,cellArrayName) != SV_OK) {
-      api.error("Error in the local contrain smooth operation on geometry '" + std::string(srcName) + ".");
-      return nullptr;
-  }
-
-  if (!AddGeometryToRepository(api, dstName, dst)) {
-      return nullptr;
-  }
-
-  return Py_BuildValue("s",dst->GetName());
-}
-
-// ------------------------------
-// Geom_local_linear_subdivision
-// ------------------------------
-//
-PyDoc_STRVAR(Geom_local_linear_subdivision_doc,
-  "local_linear_subdivision(kernel)                                    \n\
-   \n\
-   ??? Set the computational kernel used to segment image data.       \n\
-   \n\
-   Args:                                                          \n\
-     kernel (str): Name of the contouring kernel. Valid names are: Circle, Ellipse, LevelSet, Polygon, SplinePolygon or Threshold. \n\
-");
-
-static PyObject *
-Geom_local_linear_subdivision(PyObject* self, PyObject* args)
-{
-  auto api = PyUtilApiFunction("ss|iss", PyRunTimeErr, __func__);
-  char *srcName;
-  char *dstName;
-  int numiters = 100;
-  char *pointArrayName = 0;
-  char *cellArrayName = 0;
-
-  if (!PyArg_ParseTuple(args, api.format, &srcName,&dstName,&numiters,&pointArrayName,&cellArrayName)) {
-      return api.argsError();
-  }
-
-  auto src = GetRepositoryGeometry(api, srcName);
-  if (src == nullptr) {
-      return nullptr;
-  }
-
-  if (RepositoryGeometryExists(api, dstName)) {
-      return nullptr;
-  }
-
-  cvPolyData *dst;
-  if (sys_geom_local_linear_subdivision(src, &dst, numiters,pointArrayName,cellArrayName) != SV_OK) {
-      api.error("Error in the local linear subdivision operation on geometry '" + std::string(srcName) + ".");
-      return nullptr;
-  }
-
-  if (!AddGeometryToRepository(api, dstName, dst)) {
-      return nullptr;
-  }
-
-  return Py_BuildValue("s",dst->GetName());
-}
-
-//-----------------------------------
-// Geom_local_butterfly_subdivision
-//-----------------------------------
-//
-PyDoc_STRVAR(Geom_local_butterfly_subdivision_doc,
-  "local_butterfly_subdivision(kernel)                                    \n\
-   \n\
-   ??? Set the computational kernel used to segment image data.       \n\
-   \n\
-   Args:                                                          \n\
-     kernel (str): Name of the contouring kernel. Valid names are: Circle, Ellipse, LevelSet, Polygon, SplinePolygon or Threshold. \n\
-");
-
-static PyObject *
-Geom_local_butterfly_subdivision(PyObject* self, PyObject* args)
-{
-  auto api = PyUtilApiFunction("ss|iss", PyRunTimeErr, __func__);
-  char *srcName;
-  char *dstName;
-  int numiters = 100;
-  char *pointArrayName = 0;
-  char *cellArrayName = 0;
-
-  if (!PyArg_ParseTuple(args, api.format, &srcName,&dstName,&numiters,&pointArrayName,&cellArrayName)) {
-      return api.argsError();
-  }
-
-  auto src = GetRepositoryGeometry(api, srcName);
-  if (src == nullptr) {
-      return nullptr;
-  }
-
-  if (RepositoryGeometryExists(api, dstName)) {
-      return nullptr;
-  }
-
-  cvPolyData *dst;
-  if (sys_geom_local_butterfly_subdivision(src, &dst, numiters,pointArrayName,cellArrayName) != SV_OK) {
-      api.error("Error in the local butterfly subdivision operation on geometry '" + std::string(srcName) + ".");
-      return nullptr;
-  }
-
-  if (!AddGeometryToRepository(api, dstName, dst)) {
-      return nullptr;
-  }
-
-  return Py_BuildValue("s",dst->GetName());
-}
-
-//-----------------------------
-// Geom_local_loop_subdivision
-//-----------------------------
-//
-PyDoc_STRVAR(Geom_local_loop_subdivision_doc,
-  "local_butterfly_subdivision(kernel)                                    \n\
-   \n\
-   ??? Set the computational kernel used to segment image data.       \n\
-   \n\
-   Args:                                                          \n\
-     kernel (str): Name of the contouring kernel. Valid names are: Circle, Ellipse, LevelSet, Polygon, SplinePolygon or Threshold. \n\
-");
-
-static PyObject *
-Geom_local_loop_subdivision(PyObject* self, PyObject* args)
-{
-  auto api = PyUtilApiFunction("ss|iss", PyRunTimeErr, __func__);
-  char *srcName;
-  char *dstName;
-  int numiters = 100;
-  char *pointArrayName = 0;
-  char *cellArrayName = 0;
-
-  if (!PyArg_ParseTuple(args, api.format, &srcName,&dstName,&numiters,&pointArrayName,&cellArrayName)) {
-      return api.argsError();
-  }
-
-  auto src = GetRepositoryGeometry(api, srcName);
-  if (src == nullptr) {
-      return nullptr;
-  }
-
-  if (RepositoryGeometryExists(api, dstName)) {
-      return nullptr;
-  }
-
-  cvPolyData *dst;
-  if (sys_geom_local_loop_subdivision(src, &dst, numiters,pointArrayName,cellArrayName) != SV_OK) {
-      api.error("Error in the local loop subdivision operation on geometry '" + std::string(srcName) + ".");
-      return nullptr;
-  }
-
-  if (!AddGeometryToRepository(api, dstName, dst)) {
-      return nullptr;
-  }
-
-  return Py_BuildValue("s",dst->GetName());
-}
-
-
-//-----------------
-// Geom_all_union
-//-----------------
-//
-PyDoc_STRVAR(Geom_all_union_doc,
-  "all_union(kernel)                                    \n\
-   \n\
-   ??? Set the computational kernel used to segment image data.       \n\
-   \n\
-   Args:                                                          \n\
-     kernel (str): Name of the contouring kernel. Valid names are: Circle, Ellipse, LevelSet, Polygon, SplinePolygon or Threshold. \n\
-");
-
-static PyObject*
-Geom_all_union(PyObject* self, PyObject* args)
-{
-  auto api = PyUtilApiFunction("Ois|d", PyRunTimeErr, __func__);
-  PyObject* srcList;
-  int interT;
-  char *dstName;
-  double tolerance = 1e-5;
-
-  if (!PyArg_ParseTuple(args, api.format, &srcList, &interT, &dstName, &tolerance)) {
-      return api.argsError();
-  }
-
-  // Check that sources are in the repository.
-  //
-  std::vector<cvPolyData*> srcs;
-  if (!GetGeometryObjects(api, srcList, srcs)) {
-      return nullptr;
-  }
-  auto numSrcs = srcs.size();
-
-  if (RepositoryGeometryExists(api, dstName)) {
-      return nullptr;
-  }
-
-  cvPolyData *dst;
-  if (sys_geom_all_union(srcs.data(), numSrcs,interT, tolerance, &dst) != SV_OK) {
-      api.error("Error in the all union operation.");
-      return nullptr;
-  }
-
-  // Create new solid:
-  auto geom = cvSolidModel::pyDefaultInstantiateSolidModel();
-  if (geom == nullptr) {
-      api.error("Error creating solid model.");
-      return nullptr;
-  }
-
-  auto dstPd = dst->GetVtkPolyData();
-  geom->SetVtkPolyDataObject(dstPd);
-
-  if (!AddGeometryToRepository(api, dstName, dst)) {
-      delete geom;
-      return nullptr;
-  }
-
-  return Py_BuildValue("s",geom->GetName());
-}
-
-//-----------------------------
-// Geom_convert_nurbs_to_poly
-//-----------------------------
-//
-// [TODO:DaveP] not sure about this function name.
-//
-PyDoc_STRVAR(Geom_convert_nurbs_to_poly_doc,
-  "convert_nurbs_to_poly(kernel)                                    \n\
-   \n\
-   ??? Set the computational kernel used to segment image data.       \n\
-   \n\
-   Args:                                                          \n\
-     kernel (str): Name of the contouring kernel. Valid names are: Circle, Ellipse, LevelSet, Polygon, SplinePolygon or Threshold. \n\
-");
-
-static PyObject *
-Geom_convert_nurbs_to_poly(PyObject* self, PyObject* args)
-{
-  auto api = PyUtilApiFunction("sOOs", PyRunTimeErr, __func__);
-  char *srcName;
-  PyObject* faceList;
-  PyObject* idList;
-  char *dstName;
-
-  if (!PyArg_ParseTuple(args, api.format, &srcName, &faceList, &idList, &dstName)) {
-      return api.argsError();
-  }
-
-  auto model = GetRepositoryGeometry(api, srcName);
-  if (model == nullptr) {
-      return nullptr;
-  }
-
-  if (!PyList_Check(faceList)) {
-      api.error("Face list argument is not a Python list.");
-      return nullptr;
-  }
-
-  if (!PyList_Check(idList)) {
-      api.error("ID list argument is not a Python list.");
-      return nullptr;
-  }
-
-  auto numFaces = PyList_Size(faceList);
-  auto numIds = PyList_Size(idList);
-  if (numFaces != numIds) {
-      api.error("The number of IDs (" + std::to_string(numIds)+") != the number of faces ("+std::to_string(numFaces)+").");
-  }
-
-  // Check that sources are in the repository.
-  //
-  std::vector<cvPolyData*> faces;
-  if (!GetGeometryObjects(api, faceList, faces)) {
-      return nullptr;
-  }
-
-  std::vector<int> allids;
-  for (int i=0; i<numIds;i++) {
-      allids.push_back(PyLong_AsLong(PyList_GetItem(idList,i)));
-  }
-
-  if (PyErr_Occurred() != nullptr) {
-      api.error("Error parsing values ID list argument.");
-      return nullptr;
-  }
-
-  if (RepositoryGeometryExists(api, dstName)) {
-      return nullptr;
-  }
-
-  // Instantiate the new solid:
-  auto geom = cvSolidModel::pyDefaultInstantiateSolidModel( );
-  if (geom == nullptr ) {
-      api.error("Error creating solid model.");
-      return nullptr;
-  }
-
-  cvPolyData *dst;
-  if (sys_geom_assign_ids_based_on_faces(model, faces.data(), numFaces, allids.data(), &dst) != SV_OK) {
-      delete dst;
-      api.error("Error in the convert nurbs to poly operation on geometry '" + std::string(srcName) + ".");
-      return nullptr;
-  }
-
-  auto dstPd = dst->GetVtkPolyData();
-  geom->SetVtkPolyDataObject(dstPd);
-
-  if (!AddGeometryToRepository(api, dstName, dst)) {
-      return nullptr;
-  }
-
-  return Py_BuildValue("s",geom->GetName());
-}
-
-//----------------------------
-// Geom_make_polys_consistent
-//----------------------------
-//
-PyDoc_STRVAR(Geom_make_polys_consistent_doc,
-  "make_polys_consistent(kernel)                                    \n\
-   \n\
-   ??? Set the computational kernel used to segment image data.       \n\
-   \n\
-   Args:                                                          \n\
-     kernel (str): Name of the contouring kernel. Valid names are: Circle, Ellipse, LevelSet, Polygon, SplinePolygon or Threshold. \n\
-");
-
-static PyObject *
-Geom_make_polys_consistent(PyObject* self, PyObject* args)
-{
-  auto api = PyUtilApiFunction("ss", PyRunTimeErr, __func__);
-  char *srcName;
-  char *dstName;
-
-  if (!PyArg_ParseTuple(args, api.format, &srcName, &dstName)) {
-      return api.argsError();
-  }
-
-  auto src = GetRepositoryGeometry(api, srcName);
-  if (src == nullptr) {
-      return nullptr;
-  }
-
-  if (RepositoryGeometryExists(api, dstName)) {
-      return nullptr;
-  }
-
-  cvPolyData *dst;
-  if (sys_geom_MakePolysConsistent(src, &dst) != SV_OK) {
-      api.error("Error in the make polygons consistent operation on geometry '" + std::string(srcName) + ".");
-      return nullptr;
-  }
-
-  if (!AddGeometryToRepository(api, dstName, dst)) {
-      return nullptr;
-  }
-
-  return Py_BuildValue("s",dst->GetName());
-}
-
-//------------------------
-// Geom_reverse_all_cells
-//------------------------
-//
-PyDoc_STRVAR(Geom_reverse_all_cells_doc,
-  "reverse_all_cells(kernel)                                    \n\
-   \n\
-   ??? Set the computational kernel used to segment image data.       \n\
-   \n\
-   Args:                                                          \n\
-     kernel (str): Name of the contouring kernel. Valid names are: Circle, Ellipse, LevelSet, Polygon, SplinePolygon or Threshold. \n\
-");
-
-static PyObject *
-Geom_reverse_all_cells(PyObject* self, PyObject* args)
-{
-  auto api = PyUtilApiFunction("ss", PyRunTimeErr, __func__);
-  char *srcName;
-  char *dstName;
-
-  if (!PyArg_ParseTuple(args, api.format, &srcName, &dstName)) {
-      return api.argsError();
-  }
-
-  auto src = GetRepositoryGeometry(api, srcName);
-  if (src == nullptr) {
-      return nullptr;
-  }
-
-  if (RepositoryGeometryExists(api, dstName)) {
-      return nullptr;
-  }
-
-  cvPolyData *dst;
-  if (sys_geom_ReverseAllCells(src, &dst) != SV_OK) {
-      api.error("Error in the reverse all cells operation on geometry '" + std::string(srcName) + ".");
-      return nullptr;
-  }
-
-  if (!AddGeometryToRepository(api, dstName, dst)) {
-      return nullptr;
-  }
-
-  return Py_BuildValue("s",dst->GetName());
-}
-
-//------------------------------
-// Geom_num_closed_line_regions
-//-----------------------------
-//
-PyDoc_STRVAR(Geom_num_closed_line_regions_doc,
-  "num_closed_line_regions(kernel)                                    \n\
-   \n\
-   ??? Set the computational kernel used to segment image data.       \n\
-   \n\
-   Args:                                                          \n\
-     kernel (str): Name of the contouring kernel. Valid names are: Circle, Ellipse, LevelSet, Polygon, SplinePolygon or Threshold. \n\
-");
-
-static PyObject *
-Geom_num_closed_line_regions(PyObject* self, PyObject* args)
-{
-  auto api = PyUtilApiFunction("s", PyRunTimeErr, __func__);
-  char *srcName;
-
-  if (!PyArg_ParseTuple(args, api.format, &srcName)) {
-      return api.argsError();
-  }
-
-  auto src = GetRepositoryGeometry(api, srcName);
-  if (src == nullptr) {
-      return nullptr;
-  }
-
-  int num;
-  if (sys_geom_NumClosedLineRegions(src, &num) != SV_OK) {
-      api.error("Error in the num closed line regions operation on geometry '" + std::string(srcName) + ".");
-      return nullptr;
-  }
-
-  return Py_BuildValue("i",PyLong_FromLong(num));
-}
-
-//-----------------------------
-// Geom_get_closed_line_region
-//-----------------------------
-//
-PyDoc_STRVAR(Geom_get_closed_line_region_doc,
-  "get_closed_line_region(kernel)                                    \n\
-   \n\
-   ??? Set the computational kernel used to segment image data.       \n\
-   \n\
-   Args:                                                          \n\
-     kernel (str): Name of the contouring kernel. Valid names are: Circle, Ellipse, LevelSet, Polygon, SplinePolygon or Threshold. \n\
-");
-
-static PyObject *
-Geom_get_closed_line_region(PyObject* self, PyObject* args)
-{
-  auto api = PyUtilApiFunction("sis", PyRunTimeErr, __func__);
-  char *srcName;
-  char *dstName;
-  int id;
-
-  if (!PyArg_ParseTuple(args, api.format, &srcName, &id, &dstName)) {
-      return api.argsError();
-  }
-
-  auto src = GetRepositoryGeometry(api, srcName);
-  if (src == nullptr) {
-      return nullptr;
-  }
-
-  if (RepositoryGeometryExists(api, dstName)) {
-      return nullptr;
-  }
-
-  cvPolyData *dst;
-  if (sys_geom_GetClosedLineRegion(src, id, &dst) != SV_OK) {
-      api.error("Error in the get closed line region operation on geometry '" + std::string(srcName) + ".");
-      return nullptr;
-  }
-
-  if (!AddGeometryToRepository(api, dstName, dst)) {
-      return nullptr;
-  }
-
-  return Py_BuildValue("s",dst->GetName());
-}
-
-//-----------
-// Geom_pick
-//-----------
-//
-PyDoc_STRVAR(Geom_pick_doc,
-  "pick(kernel)                                    \n\
-   \n\
-   ??? Set the computational kernel used to segment image data.       \n\
-   \n\
-   Args:                                                          \n\
-     kernel (str): Name of the contouring kernel. Valid names are: Circle, Ellipse, LevelSet, Polygon, SplinePolygon or Threshold. \n\
-");
-
-static PyObject *
-Geom_pick(PyObject* self, PyObject* args)
-{
-  auto api = PyUtilApiFunction("sOs", PyRunTimeErr, __func__);
-  char *objName;
-  PyObject* posList;
-  char *resultName;
-
-  if (!PyArg_ParseTuple(args, api.format, &objName,&posList,&resultName)) {
-      return api.argsError();
-  }
-
-  auto obj = GetRepositoryGeometry(api, objName);
-  if (obj == nullptr) {
-      return nullptr;
-  }
-
-  if (RepositoryGeometryExists(api, resultName)) {
-      return nullptr;
-  }
-
-  std::string emsg;
-  if (!svPyUtilCheckPointData(posList, emsg)) {
-      api.error("The point argument " + emsg);
-      return nullptr;
-  }
-
-  double pos[3];
-  for (int i=0;i<3;i++) {
-      pos[i] = PyFloat_AsDouble(PyList_GetItem(posList,i));
-  }
-
-  cvPolyData* result;
-  if (sys_geom_Pick(obj, pos, &result) != SV_OK ) {
-      api.error("Error performing a pick operation on geometry '" + std::string(objName) + ".");
-      return nullptr;
-  }
-
-  if (!AddGeometryToRepository(api, resultName, result)) {
-      return nullptr;
-  }
-
-  return SV_PYTHON_OK;
-}
-
-//---------------------
-// Geom_orient_profile
-//---------------------
-//
-PyDoc_STRVAR(Geom_orient_profile_doc,
-  "orient_profile(kernel) \n\
-   \n\
-   ??? Set the computational kernel used to segment image data.       \n\
-   \n\
-   Args:                                                          \n\
-     kernel (str): Name of the contouring kernel. Valid names are: Circle, Ellipse, LevelSet, Polygon, SplinePolygon or Threshold. \n\
-");
-
-static PyObject *
-Geom_orient_profile(PyObject* self, PyObject* args)
-{
-  auto api = PyUtilApiFunction("sOOOs", PyRunTimeErr, __func__);
-  char *srcName;
-  PyObject* pathPosList;
-  PyObject* pathTanList;
-  PyObject* pathXhatList;
-  char *dstName;
-
-  if (!PyArg_ParseTuple(args, api.format, &srcName,&pathPosList,&pathTanList,&pathXhatList,&dstName)) {
-      return api.argsError();
-  }
-
-  auto src = GetRepositoryGeometry(api, srcName);
-  if (src == nullptr) {
-      return nullptr;
-  }
-
-  if (RepositoryGeometryExists(api, dstName)) {
-      return nullptr;
-  }
-
-  // Get position, tangent and xhat data.
-  //
-  std::string emsg;
-  double ppt[3];
-  if (!svPyUtilGetPointData(pathPosList, emsg, ppt)) {
-      api.error("The point argument " + emsg);
-      return nullptr;
-  }
-
-  double ptan[3];
-  if (!svPyUtilGetPointData(pathTanList, emsg, ptan)) {
-      api.error("The tangent argument " + emsg);
-      return nullptr;
-  }
-
-  double xhat[3];
-  if (!svPyUtilGetPointData(pathXhatList, emsg, xhat)) {
-      api.error("The xhat argument " + emsg);
-      return nullptr;
-  }
-
-  cvPolyData *dst;
-  if (sys_geom_OrientProfile(src, ppt, ptan, xhat, &dst) != SV_OK) {
-      api.error("Error in the orient profile operation on geometry '" + std::string(srcName) + ".");
-      return nullptr;
-  }
-
-  if (!AddGeometryToRepository(api, dstName, dst)) {
-      return nullptr;
-  }
-
-  return Py_BuildValue("s",dst->GetName());
-}
-
-//------------------------
-// Geom_disorient_profile
-//------------------------
-//
-// [TODO:DaveP] I can only wonder what 'disorient profile' does!
-//
-PyDoc_STRVAR(Geom_disorient_profile_doc,
-  "disorient_profile(kernel) \n\
-   \n\
-   ??? Set the computational kernel used to segment image data.       \n\
-   \n\
-   Args:                                                          \n\
-     kernel (str): Name of the contouring kernel. Valid names are: Circle, Ellipse, LevelSet, Polygon, SplinePolygon or Threshold. \n\
-");
-
-static PyObject *
-Geom_disorient_profile(PyObject* self, PyObject* args)
-{
-  auto api = PyUtilApiFunction("sOOOs", PyRunTimeErr, __func__);
-  char *srcName;
-  PyObject* pathPosList;
-  PyObject* pathTanList;
-  PyObject* pathXhatList;
-  char *dstName;
-
-  if (!PyArg_ParseTuple(args,"sOOOs", &srcName,&pathPosList,&pathTanList,&pathXhatList,&dstName)) {
-      return api.argsError();
-  }
-
-  auto src = GetRepositoryGeometry(api, srcName);
-  if (src == nullptr) {
-      return nullptr;
-  }
-
-  if (RepositoryGeometryExists(api, dstName)) {
-      return nullptr;
-  }
-
-  // Get position, tangent and xhat data.
-  //
-  std::string emsg;
-  double ppt[3];
-  if (!svPyUtilGetPointData(pathPosList, emsg, ppt)) {
-      api.error("The point argument " + emsg);
-      return nullptr;
-  }
-
-  double ptan[3];
-  if (!svPyUtilGetPointData(pathTanList, emsg, ptan)) {
-      api.error("The tangent argument " + emsg);
-      return nullptr;
-  }
-
-  double xhat[3];
-  if (!svPyUtilGetPointData(pathXhatList, emsg, xhat)) {
-      api.error("The xhat argument " + emsg);
-      return nullptr;
-  }
-
-  cvPolyData *dst;
-  if ( sys_geom_DisorientProfile(src, ppt, ptan, xhat, &dst) != SV_OK) {
-      api.error("Error in the disorient profile operation on geometry '" + std::string(srcName) + ".");
-      return nullptr;
-  }
-
-  if (!AddGeometryToRepository(api, dstName, dst)) {
-      return nullptr;
-  }
-
-  return Py_BuildValue("s",dst->GetName());
-}
-
-
-//----------------
-// Geom_translate
-//----------------
-//
-PyDoc_STRVAR(Geom_translate_doc,
-  "translate(kernel) \n\
-   \n\
-   ??? Set the computational kernel used to segment image data.       \n\
-   \n\
-   Args:                                                          \n\
-     kernel (str): Name of the contouring kernel. Valid names are: Circle, Ellipse, LevelSet, Polygon, SplinePolygon or Threshold. \n\
-");
-
-static PyObject *
-Geom_translate(PyObject* self, PyObject* args)
-{
-  auto api = PyUtilApiFunction("sOs", PyRunTimeErr, __func__);
-  char *srcName;
-  PyObject* vecList;
-  char *dstName;
-
-  int n;
-
-  if (!PyArg_ParseTuple(args,api.format, &srcName, &vecList, &dstName)) {
-      return api.argsError();
-  }
-
-  auto src = GetRepositoryGeometry(api, srcName);
-  if (src == nullptr) {
-      return nullptr;
-  }
-
-  if (RepositoryGeometryExists(api, dstName)) {
-      return nullptr;
-  }
-
-  // Get vec data.
-  //
-  std::string emsg;
-  double vec[3];
-  if (!svPyUtilGetPointData(vecList, emsg, vec)) {
-      api.error("The vec argument " + emsg);
-      return nullptr;
-  }
-
-  cvPolyData *dst;
-  if (sys_geom_Translate(src, vec, &dst) != SV_OK) {
-      api.error("Error in the translate operation on geometry '" + std::string(srcName) + ".");
-      return nullptr;
-  }
-
-  if (!AddGeometryToRepository(api, dstName, dst)) {
-      return nullptr;
-  }
-
-  return Py_BuildValue("s",dst->GetName());
-}
-
-//----------------
-// Geom_scale_avg
-//----------------
-//
-PyDoc_STRVAR(Geom_scale_avg_doc,
-  "scale_avg(kernel) \n\
-   \n\
-   ??? Set the computational kernel used to segment image data.       \n\
-   \n\
-   Args:                                                          \n\
-     kernel (str): Name of the contouring kernel. Valid names are: Circle, Ellipse, LevelSet, Polygon, SplinePolygon or Threshold. \n\
-");
-
-static PyObject *
-Geom_scale_avg(PyObject* self, PyObject* args)
-{
-  auto api = PyUtilApiFunction("sds", PyRunTimeErr, __func__);
-  char *srcName;
-  double factor;
-  char *dstName;
-
-  if (!PyArg_ParseTuple(args, api.format, &srcName, &factor, &dstName)) {
-      return api.argsError();
-  }
-
-  auto src = GetRepositoryGeometry(api, srcName);
-  if (src == nullptr) {
-      return nullptr;
-  }
-
-  if (RepositoryGeometryExists(api, dstName)) {
-      return nullptr;
-  }
-
-  cvPolyData *dst;
-  if (sys_geom_ScaleAvg(src, factor, &dst) != SV_OK) {
-      api.error("Error performing the scaling operation on geometry '" + std::string(srcName) + ".");
-      return nullptr;
-  }
-
-  if (!AddGeometryToRepository(api, dstName, dst)) {
-      return nullptr;
-  }
-
-  return Py_BuildValue("s",dst->GetName());
-}
-
-//-------------------------
-// Geom_get_ordered_points
-//-------------------------
-//
-PyDoc_STRVAR(Geom_get_ordered_points_doc,
-  "get_ordered_points(kernel) \n\
-   \n\
-   ??? Set the computational kernel used to segment image data.       \n\
-   \n\
-   Args:                                                          \n\
-     kernel (str): Name of the contouring kernel. Valid names are: Circle, Ellipse, LevelSet, Polygon, SplinePolygon or Threshold. \n\
-");
-
-static PyObject *
-Geom_get_ordered_points(PyObject* self, PyObject* args)
-{
-  auto api = PyUtilApiFunction("s", PyRunTimeErr, __func__);
-  char *srcName;
-
-  if (!PyArg_ParseTuple(args, api.format, &srcName)) {
-      return api.argsError();
-  }
-
-  auto src = GetRepositoryGeometry(api, srcName);
-  if (src == nullptr) {
-      return nullptr;
-  }
-
-  cvPolyData *dst;
-  double *pts;
-  int num;
-
-  if (sys_geom_GetOrderedPts(src, &pts, &num) != SV_OK) {
-      api.error("Error geting ordered points from the geometry '" + std::string(srcName) + ".");
-      return nullptr;
-  }
-
-  // Convert returned points array to Python list.
-  //
-  // [TODO:DaveP] must remove the C-style array addressing.
-  //
-  PyObject* pylist = PyList_New(num);
-  for (int i = 0; i < num; i++ ) {
-    PyObject* tmplist = PyList_New(3);
-    PyList_SetItem(tmplist, 0, PyFloat_FromDouble(pts[3*i]));
-    PyList_SetItem(tmplist, 1, PyFloat_FromDouble(pts[3*i+1]));
-    PyList_SetItem(tmplist, 2, PyFloat_FromDouble(pts[3*i+2]));
-    PyList_SetItem(pylist, i, tmplist);
-  }
-
-  delete [] pts;
-
-  return pylist;
-}
-
-//---------------------------
-// Geom_write_ordered_points
-//---------------------------
-//
-PyDoc_STRVAR(Geom_write_ordered_points_doc,
-  "write_ordered_points(kernel) \n\
-   \n\
-   ??? Set the computational kernel used to segment image data.       \n\
-   \n\
-   Args:                                                          \n\
-     kernel (str): Name of the contouring kernel. Valid names are: Circle, Ellipse, LevelSet, Polygon, SplinePolygon or Threshold. \n\
-");
-
-static PyObject *
-Geom_write_ordered_points(PyObject* self, PyObject* args)
-{
-  auto api = PyUtilApiFunction("ss", PyRunTimeErr, __func__);
-  char *objName;
-  char *fileName;
-
-  if (!PyArg_ParseTuple(args, api.format, &objName, &fileName)) {
-      return api.argsError();
-  }
-
-  auto obj = GetRepositoryGeometry(api, objName);
-  if (obj == nullptr) {
-      return nullptr;
-  }
-
-  if (sys_geom_WriteOrderedPts(obj, fileName) != SV_OK) {
-      api.error("Error writing geometry '" + std::string(objName) + " to the file '" + std::string(fileName) + "'.");
-      return nullptr;
-  }
-
-  return SV_PYTHON_OK;
-}
-
-//------------------
-// Geom_write_lines
-//------------------
-//
-PyDoc_STRVAR(Geom_write_lines_doc,
-  "write_lines(kernel) \n\
-   \n\
-   ??? Set the computational kernel used to segment image data.       \n\
-   \n\
-   Args:                                                          \n\
-     kernel (str): Name of the contouring kernel. Valid names are: Circle, Ellipse, LevelSet, Polygon, SplinePolygon or Threshold. \n\
-");
-
-static PyObject *
-Geom_write_lines(PyObject* self, PyObject* args)
-{
-  auto api = PyUtilApiFunction("ss", PyRunTimeErr, __func__);
-  char *objName;
-  char *fileName;
-
-  if (!PyArg_ParseTuple(args,api.format, &objName,&fileName)) {
-      return api.argsError();
-  }
-
-  auto obj = GetRepositoryGeometry(api, objName);
-  if (obj == nullptr) {
-      return nullptr;
-  }
-
-  if (sys_geom_WriteLines(obj, fileName) != SV_OK) {
-      api.error("Error writing lines geometry '" + std::string(objName) + " to the file '" + std::string(fileName) + "'.");
-      return nullptr;
-  }
-
-  return SV_PYTHON_OK;
-}
-
-//-------------------
-// Geom_polys_closed
-//-------------------
-//
-PyDoc_STRVAR(Geom_polys_closed_doc,
-  "polys_closed(kernel) \n\
-   \n\
-   ??? Set the computational kernel used to segment image data.       \n\
-   \n\
-   Args:                                                          \n\
-     kernel (str): Name of the contouring kernel. Valid names are: Circle, Ellipse, LevelSet, Polygon, SplinePolygon or Threshold. \n\
-");
-
-static PyObject *
-Geom_polys_closed(PyObject* self, PyObject* args)
-{
-  auto api = PyUtilApiFunction("s", PyRunTimeErr, __func__);
-  char *srcName;
-
-  if (!PyArg_ParseTuple(args,api.format, &srcName)) {
-      return api.argsError();
-  }
-
-  auto src = GetRepositoryGeometry(api, srcName);
-  if (src == nullptr) {
-      return nullptr;
-  }
-
-  int closed;
-  if (sys_geom_PolysClosed(src, &closed) != SV_OK) {
-      api.error("Error performing a polys closed operation for the geometry '" + std::string(srcName)+ "'.");
-      return nullptr;
-  }
-
-  return Py_BuildValue("N", PyBool_FromLong(closed));
-}
-
-//-------------------
-// Geom_surface_area
-//-------------------
-//
-PyDoc_STRVAR(Geom_surface_area_doc,
-  "surface_area(kernel) \n\
-   \n\
-   ??? Set the computational kernel used to segment image data.       \n\
-   \n\
-   Args:                                                          \n\
-     kernel (str): Name of the contouring kernel. Valid names are: Circle, Ellipse, LevelSet, Polygon, SplinePolygon or Threshold. \n\
-");
-
-static PyObject *
-Geom_surface_area(PyObject* self, PyObject* args)
-{
-  auto api = PyUtilApiFunction("s", PyRunTimeErr, __func__);
-  char *srcName;
-
-  if (!PyArg_ParseTuple(args, api.format, &srcName)) {
-      return api.argsError();
-  }
-
-  auto src = GetRepositoryGeometry(api, srcName);
-  if (src == nullptr) {
-      return nullptr;
-  }
-
-  double area;
-  if (sys_geom_SurfArea(src, &area) != SV_OK) {
-      api.error("Error computing the area for the geometry '" + std::string(srcName) + ".");
-      return nullptr;
-  }
-
-  return Py_BuildValue("d",area);
-}
-
-//------------------------
-// Geom_get_poly_centroid
-//------------------------
-//
-PyDoc_STRVAR(Geom_get_poly_centroid_doc,
-  "get_poly_centroid(kernel) \n\
-   \n\
-   ??? Set the computational kernel used to segment image data.       \n\
-   \n\
-   Args:                                                          \n\
-     kernel (str): Name of the contouring kernel. Valid names are: Circle, Ellipse, LevelSet, Polygon, SplinePolygon or Threshold. \n\
-");
-
-static PyObject *
-Geom_get_poly_centroid(PyObject* self, PyObject* args)
-{
-  auto api = PyUtilApiFunction("s", PyRunTimeErr, __func__);
-  char *srcName;
-
-  if (!PyArg_ParseTuple(args, api.format, &srcName)) {
-      return api.argsError();
-  }
-
-  auto src = GetRepositoryGeometry(api, srcName);
-  if (src == nullptr) {
-      return nullptr;
-  }
-
-  double centroid[3];
-  if (sys_geom_getPolyCentroid(src, centroid) != SV_OK) {
-      api.error("Error computing the centroid for the geometry '" + std::string(srcName) + ".");
-      return nullptr;
-  }
-
-  return Py_BuildValue("ddd",centroid[0], centroid[1], centroid[2]);
-}
-
-//----------------------
-// Geom_print_tri_stats
-//----------------------
-//
-PyDoc_STRVAR(Geom_print_tri_stats_doc,
-  "Geom_print_tri_stats(kernel) \n\
-   \n\
-   ??? Set the computational kernel used to segment image data.       \n\
-   \n\
-   Args:                                                          \n\
-     kernel (str): Name of the contouring kernel. Valid names are: Circle, Ellipse, LevelSet, Polygon, SplinePolygon or Threshold. \n\
-");
-
-static PyObject *
-Geom_print_tri_stats(PyObject* self, PyObject* args)
-{
-  auto api = PyUtilApiFunction("s", PyRunTimeErr, __func__);
-  char *srcName;
-
-  if (!PyArg_ParseTuple(args, api.format, &srcName)) {
-      return api.argsError();
-  }
-
-  auto src = GetRepositoryGeometry(api, srcName);
-  if (src == nullptr) {
-      return nullptr;
-  }
-
-  if (sys_geom_PrintTriStats(src) != SV_OK) {
-      api.error("Error printing tri stats for the geometry '" + std::string(srcName) + ".");
-      return nullptr;
-  }
-
-  return SV_PYTHON_OK;
-}
-
-//------------------------
-// Geom_print_small_polys
-//------------------------
-//
-PyDoc_STRVAR(Geom_print_small_polys_doc,
-  "print_small_polys(kernel) \n\
-   \n\
-   ??? Set the computational kernel used to segment image data.       \n\
-   \n\
-   Args:                                                          \n\
-     kernel (str): Name of the contouring kernel. Valid names are: Circle, Ellipse, LevelSet, Polygon, SplinePolygon or Threshold. \n\
-");
-
-static PyObject *
-Geom_print_small_polys(PyObject* self, PyObject* args)
-{
-  auto api = PyUtilApiFunction("s", PyRunTimeErr, __func__);
-  char *srcName;
-  double sideTol;
-
-  if (!PyArg_ParseTuple(args, api.format, &srcName, &sideTol)) {
-      return api.argsError();
-  }
-
-  auto src = GetRepositoryGeometry(api, srcName);
-  if (src == nullptr) {
-      return nullptr;
-  }
-
-  if (sys_geom_PrintSmallPolys( (cvPolyData*)src, sideTol ) != SV_OK ) {
-      api.error("Error printing small polys for the geometry '" + std::string(srcName) + ".");
-      return nullptr;
-  }
-
-  return SV_PYTHON_OK;
-}
-
-//-------------------------
-// Geom_remove_small_polys
-//-------------------------
-//
-PyDoc_STRVAR(Geom_remove_small_polys_doc,
-  "remove_small_polys(kernel) \n\
-   \n\
-   ??? Set the computational kernel used to segment image data.       \n\
-   \n\
-   Args:                                                          \n\
-     kernel (str): Name of the contouring kernel. Valid names are: Circle, Ellipse, LevelSet, Polygon, SplinePolygon or Threshold. \n\
-");
-
-static PyObject *
-Geom_remove_small_polys(PyObject* self, PyObject* args)
-{
-  auto api = PyUtilApiFunction("ssd", PyRunTimeErr, __func__);
-  char *srcName;
-  char *dstName;
-  double sideTol;
-
-  if (!PyArg_ParseTuple(args, api.format, &srcName,&dstName,&sideTol)) {
-      return api.argsError();
-  }
-
-  auto src = GetRepositoryGeometry(api, srcName);
-  if (src == nullptr) {
-      return nullptr;
-  }
-
-  if (RepositoryGeometryExists(api, dstName)) {
-      return nullptr;
-  }
-
-  cvPolyData *dst;
-  if (sys_geom_RmSmallPolys(src, sideTol, &dst) != SV_OK) {
-      api.error("Error removing small polygons from the geometry '" + std::string(srcName) + ".");
-      return nullptr;
-  }
-
-  if (!AddGeometryToRepository(api, dstName, dst)) {
-      return nullptr;
-  }
-
-  return Py_BuildValue("s",dst->GetName());
-}
-
-//-----------
-// Geom_bbox
-//-----------
-//
-PyDoc_STRVAR(Geom_bbox_doc,
-  "Geom_bbox(kernel) \n\
-   \n\
-   ??? Set the computational kernel used to segment image data.       \n\
-   \n\
-   Args:                                                          \n\
-     kernel (str): Name of the contouring kernel. Valid names are: Circle, Ellipse, LevelSet, Polygon, SplinePolygon or Threshold. \n\
-");
-
-static PyObject *
-Geom_bbox(PyObject* self, PyObject* args)
-{
-  auto api = PyUtilApiFunction("s", PyRunTimeErr, __func__);
-  char *objName;
-
-  if (!PyArg_ParseTuple(args, api.format, &objName)) {
-      return api.argsError();
-  }
-
-  auto obj = GetRepositoryGeometry(api, objName);
-  if (obj == nullptr) {
-      return nullptr;
-  }
-
-  double bbox[6];
-  if (sys_geom_BBox(obj, bbox) != SV_OK) {
-      api.error("Error getting the bounding box for the geometry '" + std::string(objName) + ".");
-      return nullptr;
-  }
-
-  PyObject* pylist = PyList_New(6);
-  for (int i = 0; i < 6; i++ ) {
-      PyList_SetItem(pylist, i, PyFloat_FromDouble(bbox[i]));
-  }
-
-  return pylist;
-}
-
-
-//--------------------
-// Geom_point_in_poly
-//--------------------
-//
-PyDoc_STRVAR(Geom_point_in_poly_doc,
-  "point_in_poly(kernel) \n\
-   \n\
-   ??? Set the computational kernel used to segment image data.       \n\
-   \n\
-   Args:                                                          \n\
-     kernel (str): Name of the contouring kernel. Valid names are: Circle, Ellipse, LevelSet, Polygon, SplinePolygon or Threshold. \n\
-");
-
-static PyObject *
-Geom_point_in_poly(PyObject* self, PyObject* args)
-{
-  auto api = PyUtilApiFunction("sOi", PyRunTimeErr, __func__);
-  char *objName;
-  PyObject* ptList;
-  int usePrevPoly = 0;
-
-  if (!PyArg_ParseTuple(args, api.format, &objName,&ptList,&usePrevPoly)) {
-      return api.argsError();
-  }
-
-  auto obj = GetRepositoryGeometry(api, objName);
-  if (obj == nullptr) {
-      return nullptr;
-  }
-
-  double pt[3];
-  std::string emsg;
-  if (!svPyUtilGetPointData(ptList, emsg, pt)) {
-      api.error("The point argument " + emsg);
-      return nullptr;
-  }
-
-  int ans;
-  if (sys_geom_PtInPoly(obj, pt ,usePrevPoly, &ans) != SV_OK) {
-      api.error("Error classifying a point in a poly for the geometry '" + std::string(objName) + ".");
-      return nullptr;
-  }
-
-  return Py_BuildValue("i",ans);
-}
-
-//-------------------
-// Geom_merge_points
-//-------------------
-//
-PyDoc_STRVAR(Geom_merge_points_doc,
-  "merge_points(kernel) \n\
-   \n\
-   ??? Set the computational kernel used to segment image data.       \n\
-   \n\
-   Args:                                                          \n\
-     kernel (str): Name of the contouring kernel. Valid names are: Circle, Ellipse, LevelSet, Polygon, SplinePolygon or Threshold. \n\
-");
-
-static PyObject *
-Geom_merge_points(PyObject* self, PyObject* args)
-{
-  auto api = PyUtilApiFunction("ssd", PyRunTimeErr, __func__);
-  char *srcName;
-  char *dstName;
-  double tol = 1e10 * FindMachineEpsilon();
-
-  if (!PyArg_ParseTuple(args, api.format, &srcName,&dstName,&tol)) {
-      return api.argsError();
-  }
-
-  auto src = GetRepositoryGeometry(api, srcName);
-  if (src == nullptr) {
-      return nullptr;
-  }
-
-  if (RepositoryGeometryExists(api, dstName)) {
-      return nullptr;
-  }
-
-  // [TODO:DaveP] we now see two diffetent return patters.
-  auto dst = sys_geom_MergePts_tol(src, tol);
-  if (dst == nullptr) {
-      api.error("Error merging points poly for the geometry '" + std::string(srcName) + ".");
-      return nullptr;
-  }
-
-  if (!AddGeometryToRepository(api, dstName, dst)) {
-      return nullptr;
-  }
-
-  return Py_BuildValue("s",dst->GetName());
-}
-
-//---------------------
-// Geom_warp_3d_points
-//---------------------
-//
-PyDoc_STRVAR(Geom_warp_3d_points_doc,
-  "warp_3d_points(kernel) \n\
-   \n\
-   ??? Set the computational kernel used to segment image data.       \n\
-   \n\
-   Args:                                                          \n\
-     kernel (str): Name of the contouring kernel. Valid names are: Circle, Ellipse, LevelSet, Polygon, SplinePolygon or Threshold. \n\
-");
-
-static PyObject *
-Geom_warp_3d_points(PyObject* self, PyObject* args)
-{
-  auto api = PyUtilApiFunction("ssd", PyRunTimeErr, __func__);
-  char *srcName;
-  char *dstName;
-  double scale = 1.0;
-
-  if (!PyArg_ParseTuple(args,api.format, &srcName,&dstName,&scale)) {
-      return api.argsError();
-  }
-
-  auto src = GetRepositoryGeometry(api, srcName);
-  if (src == nullptr) {
-      return nullptr;
-  }
-
-  if (RepositoryGeometryExists(api, dstName)) {
-      return nullptr;
-  }
-
-  auto dst = sys_geom_warp3dPts(src, scale);
-  if (dst == nullptr) {
-      api.error("Error warping 3D points from the geometry '" + std::string(srcName) + ".");
-      return nullptr;
-  }
-
-  if (!AddGeometryToRepository(api, dstName, dst)) {
-      return nullptr;
-  }
-
-  return Py_BuildValue("s",dst->GetName());
-}
-
-//-----------------
-// Geom_num_points
-//-----------------
-//
-PyDoc_STRVAR(Geom_num_points_doc,
-  "num_points(kernel) \n\
-   \n\
-   ??? Set the computational kernel used to segment image data.       \n\
-   \n\
-   Args:                                                          \n\
-     kernel (str): Name of the contouring kernel. Valid names are: Circle, Ellipse, LevelSet, Polygon, SplinePolygon or Threshold. \n\
-");
-
-static PyObject *
-Geom_num_points(PyObject* self, PyObject* args)
-{
-  auto api = PyUtilApiFunction("s", PyRunTimeErr, __func__);
-  char *srcName;
-
-  if (!PyArg_ParseTuple(args, api.format, &srcName)) {
-      return api.argsError();
-  }
-
-  auto src = GetRepositoryGeometry(api, srcName);
-  if (src == nullptr) {
-      return nullptr;
-  }
-
-  auto num = src->GetVtkPolyData()->GetNumberOfPoints();
-
-  return Py_BuildValue("i", num);
-}
-
-
-
-
-//---------------------
-// Geom_winding_number
-//---------------------
-//
-PyDoc_STRVAR(Geom_winding_number_doc,
-  "winding_number(kernel) \n\
-   \n\
-   ??? Set the computational kernel used to segment image data.       \n\
-   \n\
-   Args:                                                          \n\
-     kernel (str): Name of the contouring kernel. Valid names are: Circle, Ellipse, LevelSet, Polygon, SplinePolygon or Threshold. \n\
-");
-
-static PyObject *
-Geom_winding_number(PyObject* self, PyObject* args)
-{
-  auto api = PyUtilApiFunction("s", PyRunTimeErr, __func__);
-  char *objName;
-
-  if (!PyArg_ParseTuple(args, api.format, &objName)) {
-      return api.argsError();
-  }
-
-  auto obj = GetRepositoryGeometry(api, objName);
-  if (obj == nullptr) {
-      return nullptr;
-  }
-
-  auto wnum = sys_geom_2DWindingNum(obj);
-
-  return Py_BuildValue("i",wnum);
-}
-
-//---------------------
-// Geom_polygon_normal
-//---------------------
-//
-PyDoc_STRVAR(Geom_polygon_normal_doc,
-  "polygon_norma(kernel) \n\
-   \n\
-   ??? Set the computational kernel used to segment image data.       \n\
-   \n\
-   Args:                                                          \n\
-     kernel (str): Name of the contouring kernel. Valid names are: Circle, Ellipse, LevelSet, Polygon, SplinePolygon or Threshold. \n\
-");
-
-static PyObject *
-Geom_polygon_normal(PyObject* self, PyObject* args)
-{
-  auto api = PyUtilApiFunction("s", PyRunTimeErr, __func__);
-  char *objName;
-
-  if (!PyArg_ParseTuple(args, api.format, &objName)) {
-      return api.argsError();
-  }
-
-  auto obj = GetRepositoryGeometry(api, objName);
-  if (obj == nullptr) {
-      return nullptr;
-  }
-
-  double normal[3];
-
-  if (sys_geom_PolygonNormal(obj, normal) != SV_OK) {
-      api.error("Error calculating the normal for the geometry '" + std::string(objName) + ".");
-      return nullptr;
-  }
-
-  return Py_BuildValue("ddd",normal[0],normal[1],normal[2]);
-}
-
-
-//-----------
-// Geom_copy
-//-----------
-//
-PyDoc_STRVAR(Geom_copy_doc,
-  "Geom_copy(kernel) \n\
-   \n\
-   ??? Set the computational kernel used to segment image data.       \n\
-   \n\
-   Args:                                                          \n\
-     kernel (str): Name of the contouring kernel. Valid names are: Circle, Ellipse, LevelSet, Polygon, SplinePolygon or Threshold. \n\
-");
-
-static PyObject *
-Geom_copy(PyObject* self, PyObject* args)
-{
-  auto api = PyUtilApiFunction("ss", PyRunTimeErr, __func__);
-  char *srcName;
-  char *dstName;
-
-  if (!PyArg_ParseTuple(args, api.format, &srcName, &dstName)) {
-      return api.argsError();
-  }
-
-  auto src = GetRepositoryGeometry(api, srcName);
-  if (src == nullptr) {
-      return nullptr;
-  }
-
-  if (RepositoryGeometryExists(api, dstName)) {
-      return nullptr;
-  }
-
-  auto dst = sys_geom_DeepCopy(src);
-  if (dst == nullptr) {
-      api.error("Error copying the geometry '" + std::string(srcName) + ".");
-      return nullptr;
-  }
-
-  if (!AddGeometryToRepository(api, dstName, dst)) {
-      return nullptr;
-  }
-
-  return Py_BuildValue("s",dst->GetName());
-}
-
-//----------------------
-// Geom_reorder_polygon
-//----------------------
-//
-PyDoc_STRVAR(Geom_reorder_polygon_doc,
-  "reorder_polygon(kernel) \n\
-   \n\
-   ??? Set the computational kernel used to segment image data.       \n\
-   \n\
-   Args:                                                          \n\
-     kernel (str): Name of the contouring kernel. Valid names are: Circle, Ellipse, LevelSet, Polygon, SplinePolygon or Threshold. \n\
-");
-
-static PyObject *
-Geom_reorder_polygon(PyObject* self, PyObject* args)
-{
-  auto api = PyUtilApiFunction("sis", PyRunTimeErr, __func__);
-  char *srcName;
-  int start;
-  char *dstName;
-
-  if (!PyArg_ParseTuple(args, api.format, &srcName, &start, &dstName)) {
-      return api.argsError();
-  }
-
-  auto src = GetRepositoryGeometry(api, srcName);
-  if (src == nullptr) {
-      return nullptr;
-  }
-
-  if (RepositoryGeometryExists(api, dstName)) {
-      return nullptr;
-  }
-
-  auto dst = sys_geom_ReorderPolygon( (cvPolyData*)src, start );
-  if (dst == nullptr) {
-      api.error("Error repordering a polygon for the geometry '" + std::string(srcName) + ".");
-      return nullptr;
-  }
-
-  if (!AddGeometryToRepository(api, dstName, dst)) {
-      return nullptr;
-  }
-
-  return Py_BuildValue("s",dst->GetName());
-}
-
-//---------------------------------
-// Geom_spline_points_to_path_plan
-//---------------------------------
-//
-PyDoc_STRVAR(Geom_spline_points_to_path_plan_doc,
-  "spline_points_to_path_plan(kernel) \n\
-   \n\
-   ??? Set the computational kernel used to segment image data.       \n\
-   \n\
-   Args:                                                          \n\
-     kernel (str): Name of the contouring kernel. Valid names are: Circle, Ellipse, LevelSet, Polygon, SplinePolygon or Threshold. \n\
-");
-
-static PyObject *
-Geom_spline_points_to_path_plan(PyObject* self, PyObject* args)
-{
-  auto api = PyUtilApiFunction("sii|s", PyRunTimeErr, __func__);
-  char *srcName;
-  int numOutputPts;
-  int flag;
-  char *filename = nullptr;
-
-  if (!PyArg_ParseTuple(args, api.format, &srcName, &numOutputPts, &flag, &filename)) {
-      return api.argsError();
-  }
-
-  auto src = GetRepositoryGeometry(api, srcName);
-  if (src == nullptr) {
-      return nullptr;
-  }
-
-  int result;
-  char *output;
-  if (filename == nullptr) {
-    result = pysys_geom_splinePtsToPathPlan(src->GetVtkPolyData(),numOutputPts, filename, flag, &output);
-  } else {
-    result = pysys_geom_splinePtsToPathPlan(src->GetVtkPolyData(),numOutputPts, filename, flag, nullptr);
-  }
-
-  if (result != SV_OK) {
-      api.error("Error writing spline points for the geometry '" + std::string(srcName) + ".");
-      return nullptr;
-  }
-
-  if (filename == nullptr) {
-      return Py_BuildValue("s",output);
-  } else {
-      return SV_PYTHON_OK;
-  }
-}
-
-//------------------------
-// Geom_integrate_surface
-//------------------------
-//
-PyDoc_STRVAR(Geom_integrate_surface_doc,
-  "integrate_surface(kernel) \n\
-   \n\
-   ??? Set the computational kernel used to segment image data.       \n\
-   \n\
-   Args:                                                          \n\
-     kernel (str): Name of the contouring kernel. Valid names are: Circle, Ellipse, LevelSet, Polygon, SplinePolygon or Threshold. \n\
-");
-
-static PyObject *
-Geom_integrate_surface(PyObject* self, PyObject* args)
-{
-  auto api = PyUtilApiFunction("sOi", PyRunTimeErr, __func__);
-  char *objName;
-  PyObject* nrmList;
-  int tensorType;
-
-  if (!PyArg_ParseTuple(args, api.format, &objName, &nrmList, &tensorType)) {
-      return api.argsError();
-  }
-
-  std::string emsg;
-  double normal[3];
-  if (!svPyUtilGetPointData(nrmList, emsg, normal)) {
-      api.error("The normal argument " + emsg);
-      return nullptr;
-  }
-
-  auto obj = GetRepositoryGeometry(api, objName);
-  if (obj == nullptr) {
-      return nullptr;
-  }
-
-  double q = 0.0;
-  if (sys_geom_IntegrateSurface(obj, tensorType, normal, &q) != SV_OK) {
-      api.error("Error calculating surface integral for the geometry '" + std::string(objName) + ".");
-      return nullptr;
-  }
-
-  return Py_BuildValue("d",q);
-}
-
-//-------------------------
-// Geom_integrate_surface2
-//-------------------------
-//
-PyDoc_STRVAR(Geom_integrate_surface2_doc,
-  "integrate_surface2(kernel) \n\
-   \n\
-   ??? Set the computational kernel used to segment image data.       \n\
-   \n\
-   Args:                                                          \n\
-     kernel (str): Name of the contouring kernel. Valid names are: Circle, Ellipse, LevelSet, Polygon, SplinePolygon or Threshold. \n\
-");
-
-static PyObject *
-Geom_integrate_surface2(PyObject* self, PyObject* args)
-{
-  auto api = PyUtilApiFunction("si", PyRunTimeErr, __func__);
-  char *objName;
-  int tensorType;
-
-  if (!PyArg_ParseTuple(args, api.format, &objName, &tensorType)) {
-      return api.argsError();
-  }
-
-  auto obj = GetRepositoryGeometry(api, objName);
-  if (obj == nullptr) {
-      return nullptr;
-  }
-
-  double q = 0.0;
-  double area = 0.0;
-  if (sys_geom_IntegrateSurface2(obj, tensorType, &q, &area) != SV_OK) {
-      api.error("Error calculating surface integral for the geometry '" + std::string(objName) + ".");
-      return nullptr;
-  }
-
-  return Py_BuildValue("dd",q,area);
-}
-
-//-----------------------
-// Geom_integrate_energy
-//-----------------------
-//
-PyDoc_STRVAR(Geom_integrate_energy_doc,
-  "integrate_energy(kernel) \n\
-   \n\
-   ??? Set the computational kernel used to segment image data.       \n\
-   \n\
-   Args:                                                          \n\
-     kernel (str): Name of the contouring kernel. Valid names are: Circle, Ellipse, LevelSet, Polygon, SplinePolygon or Threshold. \n\
-");
-
-static PyObject *
-Geom_integrate_energy(PyObject* self, PyObject* args)
-{
-  auto api = PyUtilApiFunction("sOd", PyRunTimeErr, __func__);
-  char *objName;
-  PyObject* nrmList;
-  double rho = 0.0;
-
-  if (!PyArg_ParseTuple(args, api.format, &objName,&nrmList,&rho)) {
-      return api.argsError();
-  }
-
-  std::string emsg;
-  double normal[3];
-  if (!svPyUtilGetPointData(nrmList, emsg, normal)) {
-      api.error("The normal argument " + emsg);
-      return nullptr;
-  }
-
-  auto obj = GetRepositoryGeometry(api, objName);
-  if (obj == nullptr) {
-      return nullptr;
-  }
-
-  double energy = 0.0;
-  if (sys_geom_IntegrateEnergy(obj, rho, normal, &energy) != SV_OK ) {
-      api.error("Error calculating the energy integral for the geometry '" + std::string(objName) + ".");
-      return nullptr;
-  }
-
-  return Py_BuildValue("d",energy);
-}
-
-//--------------------
-// Geom_find_distance
-//--------------------
-//
-PyDoc_STRVAR(Geom_find_distance_doc,
-  "find_distance(kernel) \n\
-   \n\
-   ??? Set the computational kernel used to segment image data.       \n\
-   \n\
-   Args:                                                          \n\
-     kernel (str): Name of the contouring kernel. Valid names are: Circle, Ellipse, LevelSet, Polygon, SplinePolygon or Threshold. \n\
-");
-
-static PyObject *
-Geom_find_distance(PyObject* self, PyObject* args)
-{
-  auto api = PyUtilApiFunction("sO", PyRunTimeErr, __func__);
-  char *objName;
-  PyObject* ptList;
-
-  if (!PyArg_ParseTuple(args, api.format, &objName,&ptList)) {
-      return api.argsError();
-  }
-
-  auto obj = GetRepositoryGeometry(api, objName);
-  if (obj == nullptr) {
-      return nullptr;
-  }
-
-  std::string emsg;
-  double pt[3];
-  if (!svPyUtilGetPointData(ptList, emsg, pt)) {
-      api.error("The point argument " + emsg);
-      return nullptr;
-  }
-
-  auto distance = obj->FindDistance( pt[0], pt[1], pt[2] );
-
-  return Py_BuildValue("d",distance);
-}
-
-//-------------------------
-// Geom_interpolate_scalar
-//-------------------------
-//
-PyDoc_STRVAR(Geom_interpolate_scalar_doc,
-  "interpolate_scalar(kernel) \n\
-   \n\
-   ??? Set the computational kernel used to segment image data.       \n\
-   \n\
-   Args:                                                          \n\
-     kernel (str): Name of the contouring kernel. Valid names are: Circle, Ellipse, LevelSet, Polygon, SplinePolygon or Threshold. \n\
-");
-
-static PyObject *
-Geom_interpolate_scalar(PyObject* self, PyObject* args)
-{
-  auto api = PyUtilApiFunction("sO", PyRunTimeErr, __func__);
-  char *objName;
-  PyObject* ptList;
-
-  if (!PyArg_ParseTuple(args, api.format, &objName,&ptList)) {
-      return api.argsError();
-  }
-
-  auto obj = GetRepositoryGeometry(api, objName);
-  if (obj == nullptr) {
-      return nullptr;
-  }
-
-  std::string emsg;
-  double pt[3];
-  if (!svPyUtilGetPointData(ptList, emsg, pt)) {
-      api.error("The point argument " + emsg);
-      return nullptr;
-  }
-
-  double scalar = 0.0;
-  if (sys_geom_InterpolateScalar(obj, pt, &scalar) != SV_OK) {
-      api.error("Error calculating the scalar integral for the geometry '" + std::string(objName) + ".");
-      return nullptr;
-  }
-
-  return Py_BuildValue("d",scalar);
-}
-
-//-------------------------
-// Geom_interpolate_vector
-//-------------------------
-//
-PyDoc_STRVAR(Geom_interpolate_vector_doc,
-  "interpolate_vector(kernel) \n\
-   \n\
-   ??? Set the computational kernel used to segment image data.       \n\
-   \n\
-   Args:                                                          \n\
-     kernel (str): Name of the contouring kernel. Valid names are: Circle, Ellipse, LevelSet, Polygon, SplinePolygon or Threshold. \n\
-");
-
-static PyObject *
-Geom_interpolate_vector(PyObject* self, PyObject* args)
-{
-  auto api = PyUtilApiFunction("sO", PyRunTimeErr, __func__);
-  char *objName;
-  PyObject* ptList;
-
-  if (!PyArg_ParseTuple(args, api.format, &objName,&ptList)) {
-      return api.argsError();
-  }
-
-  auto obj = GetRepositoryGeometry(api, objName);
-  if (obj == nullptr) {
-      return nullptr;
-  }
-
-  std::string emsg;
-  double pt[3];
-  if (!svPyUtilGetPointData(ptList, emsg, pt)) {
-      api.error("The point argument " + emsg);
-      return nullptr;
-  }
-
-  double vect[3] = {0.0, 0.0, 0.0};
-  if ( sys_geom_InterpolateVector(obj, pt, vect) != SV_OK ) {
-      api.error("Error interpolating a vector for the geometry '" + std::string(objName) + ".");
-      return nullptr;
-  }
-
-  PyObject* pList = PyList_New(3);
-  for (int i = 0; i<3; i++) {
-    PyList_SetItem(pList,i,PyFloat_FromDouble(vect[i]));
-  }
-  return pList;
-}
-
-//--------------------------
-// Geom_intersect_with_line
-//--------------------------
-//
-PyDoc_STRVAR(Geom_intersect_with_line_doc,
-  "intersect_with_line(kernel) \n\
-   \n\
-   ??? Set the computational kernel used to segment image data.       \n\
-   \n\
-   Args:                                                          \n\
-     kernel (str): Name of the contouring kernel. Valid names are: Circle, Ellipse, LevelSet, Polygon, SplinePolygon or Threshold. \n\
-");
-
-static PyObject *
-Geom_intersect_with_line(PyObject* self, PyObject* args)
-{
-  auto api = PyUtilApiFunction("sOO", PyRunTimeErr, __func__);
-  char *objName;
-  PyObject *p1List;
-  PyObject *p2List;
-
-  if (!PyArg_ParseTuple(args, api.format, &objName, &p1List, &p2List)) {
-      return api.argsError();
-  }
-
-  auto obj = GetRepositoryGeometry(api, objName);
-  if (obj == nullptr) {
-      return nullptr;
-  }
-
-  std::string emsg;
-  double pt1[3];
-  if (!svPyUtilGetPointData(p1List, emsg, pt1)) {
-      api.error("The point1 argument " + emsg);
-      return nullptr;
-  }
-
-  double pt2[3];
-  if (!svPyUtilGetPointData(p2List, emsg, pt2)) {
-      api.error("The point2 argument " + emsg);
-      return nullptr;
-  }
-
-  double intersect[3];
-  if (sys_geom_IntersectWithLine(obj, pt1, pt2, intersect) != SV_OK) {
-      api.error("Error intersecting the geometry '" + std::string(objName) + " with a line.");
-      return nullptr;
-  }
-
-  return Py_BuildValue("ddd",intersect[0], intersect[1], intersect[2]);
-}
-
-//---------------------
-// Geom_add_point_data
-//---------------------
-//
-PyDoc_STRVAR(Geom_add_point_data_doc,
-  "add_point_data(kernel) \n\
-   \n\
-   ??? Set the computational kernel used to segment image data.       \n\
-   \n\
-   Args:                                                          \n\
-     kernel (str): Name of the contouring kernel. Valid names are: Circle, Ellipse, LevelSet, Polygon, SplinePolygon or Threshold. \n\
-");
-
-static PyObject *
-Geom_add_point_data(PyObject* self, PyObject* args)
-{
-  auto api = PyUtilApiFunction("sssii", PyRunTimeErr, __func__);
-  char *srcNameA;
-  char *srcNameB;
-  char *dstName;
-  int scflag = FALSE;
-  int vflag = FALSE;
-
-  if (!PyArg_ParseTuple(args, api.format, &srcNameA, &srcNameB, &dstName, &scflag, &vflag)) {
-      return api.argsError();
-  }
-
-  auto srcA = GetRepositoryGeometry(api, srcNameA);
-  if (srcA == nullptr) {
-      return nullptr;
-  }
-
-  auto srcB = GetRepositoryGeometry(api, srcNameB);
-  if (srcB == nullptr) {
-      return nullptr;
-  }
-
-  if (RepositoryGeometryExists(api, dstName)) {
-      return nullptr;
-  }
-
-  sys_geom_math_scalar sc = SYS_GEOM_NO_SCALAR;
-  sys_geom_math_vector v = SYS_GEOM_NO_VECTOR;
-
-  if (scflag) {
-      sc = SYS_GEOM_ADD_SCALAR;
-  }
-  if (vflag) {
-      v = SYS_GEOM_ADD_VECTOR;
-  }
-
-  cvPolyData *dst;
-  if ( sys_geom_mathPointData(srcA, srcB, sc, v, &dst) != SV_OK ) {
-      api.error("Error adding point data for the geometry '" + std::string(srcNameA) +
-          " and " + std::string(srcNameB) +".");
-      return nullptr;
-  }
-
-  if (!AddGeometryToRepository(api, dstName, dst)) {
-      return nullptr;
-  }
-
-  return Py_BuildValue("s",dst->GetName());
-}
-
-//--------------------------
-// Geom_subtract_point_data
-//--------------------------
-//
-PyDoc_STRVAR(Geom_subtract_point_data_doc,
-  "subtract_point_data(kernel) \n\
-   \n\
-   ??? Set the computational kernel used to segment image data.       \n\
-   \n\
-   Args:                                                          \n\
-     kernel (str): Name of the contouring kernel. Valid names are: Circle, Ellipse, LevelSet, Polygon, SplinePolygon or Threshold. \n\
-");
-
-static PyObject *
-Geom_subtract_point_data(PyObject* self, PyObject* args)
-{
-  auto api = PyUtilApiFunction("sssii", PyRunTimeErr, __func__);
-  char *srcNameA;
-  char *srcNameB;
-  char *dstName;
-  int scflag = FALSE;
-  int vflag = FALSE;
-
-  if (!PyArg_ParseTuple(args, api.format, &srcNameA,&srcNameB,&dstName,&scflag,&vflag)) {
-      return api.argsError();
-  }
-
-  auto srcA = GetRepositoryGeometry(api, srcNameA);
-  if (srcA == nullptr) {
-      return nullptr;
-  }
-
-  auto srcB = GetRepositoryGeometry(api, srcNameB);
-  if (srcB == nullptr) {
-      return nullptr;
-  }
-
-  if (RepositoryGeometryExists(api, dstName)) {
-      return nullptr;
-  }
-
-  sys_geom_math_scalar sc = SYS_GEOM_NO_SCALAR;
-  sys_geom_math_vector v = SYS_GEOM_NO_VECTOR;
-  if (scflag) {
-      sc = SYS_GEOM_SUBTRACT_SCALAR;
-  }
-  if (vflag) {
-      v = SYS_GEOM_SUBTRACT_VECTOR;
-  }
-
-  cvPolyData *dst;
-  if (sys_geom_mathPointData(srcA, srcB, sc, v, &dst) != SV_OK) {
-      api.error("Error subtracting point data for the geometry '" + std::string(srcNameA) +
-          " and " + std::string(srcNameB) +".");
-      return nullptr;
-  }
-
-  if (!AddGeometryToRepository(api, dstName, dst)) {
-      return nullptr;
-  }
-
-  return Py_BuildValue("s",dst->GetName());
-}
-
-//--------------------------
-// Geom_multiply_point_data
-//--------------------------
-//
-PyDoc_STRVAR(Geom_multiply_point_data_doc,
-  "multiply_point_data(kernel) \n\
-   \n\
-   ??? Set the computational kernel used to segment image data.       \n\
-   \n\
-   Args:                                                          \n\
-     kernel (str): Name of the contouring kernel. Valid names are: Circle, Ellipse, LevelSet, Polygon, SplinePolygon or Threshold. \n\
-");
-
-static PyObject *
-Geom_multiply_point_data(PyObject* self, PyObject* args)
-{
-  auto api = PyUtilApiFunction("sssii", PyRunTimeErr, __func__);
-  char *srcNameA;
-  char *srcNameB;
-  char *dstName;
-  int scflag = FALSE;
-  int vflag = FALSE;
-
-  if (!PyArg_ParseTuple(args, api.format, &srcNameA, &srcNameB, &dstName, &scflag, &vflag)) {
-      return api.argsError();
-  }
-
-  auto srcA = GetRepositoryGeometry(api, srcNameA);
-  if (srcA == nullptr) {
-      return nullptr;
-  }
-
-  auto srcB = GetRepositoryGeometry(api, srcNameB);
-  if (srcB == nullptr) {
-      return nullptr;
-  }
-
-  if (RepositoryGeometryExists(api, dstName)) {
-      return nullptr;
-  }
-
-  sys_geom_math_scalar sc = SYS_GEOM_NO_SCALAR;
-  sys_geom_math_vector v = SYS_GEOM_NO_VECTOR;
-  if (scflag) {
-      sc = SYS_GEOM_MULTIPLY_SCALAR;
-  }
-  if (vflag) {
-      v = SYS_GEOM_MULTIPLY_VECTOR;
-  }
-
-  cvPolyData *dst;
-  if ( sys_geom_mathPointData( (cvPolyData*)srcA, (cvPolyData*)srcB, sc, v, (cvPolyData**)(&dst) ) != SV_OK ) {
-      api.error("Error multiplying point data for the geometry '" + std::string(srcNameA) +
-          " and " + std::string(srcNameB) +".");
-      return nullptr;
-  }
-
-  if (!AddGeometryToRepository(api, dstName, dst)) {
-      return nullptr;
-  }
-
-  return Py_BuildValue("s",dst->GetName());
-}
-
-//------------------------
-// Geom_divide_point_data
-//------------------------
-//
-PyDoc_STRVAR(Geom_divide_point_data_doc,
-  "Geom_divide_point_data(kernel) \n\
-   \n\
-   ??? Set the computational kernel used to segment image data.       \n\
-   \n\
-   Args:                                                          \n\
-     kernel (str): Name of the contouring kernel. Valid names are: Circle, Ellipse, LevelSet, Polygon, SplinePolygon or Threshold. \n\
-");
-
-static PyObject *
-Geom_divide_point_data(PyObject* self, PyObject* args)
-{
-  auto api = PyUtilApiFunction("sssii", PyRunTimeErr, __func__);
-  char *srcNameA;
-  char *srcNameB;
-  char *dstName;
-  int scflag = FALSE;
-  int vflag = FALSE;
-
-  if (!PyArg_ParseTuple(args, api.format, &srcNameA,&srcNameB,&dstName,&scflag,&vflag)) {
-      return api.argsError();
-  }
-
-  auto srcA = GetRepositoryGeometry(api, srcNameA);
-  if (srcA == nullptr) {
-      return nullptr;
-  }
-
-  auto srcB = GetRepositoryGeometry(api, srcNameB);
-  if (srcB == nullptr) {
-      return nullptr;
-  }
-
-  if (RepositoryGeometryExists(api, dstName)) {
-      return nullptr;
-  }
-
-  sys_geom_math_scalar sc = SYS_GEOM_NO_SCALAR;
-  sys_geom_math_vector v = SYS_GEOM_NO_VECTOR;
-
-  if (scflag) {
-      sc = SYS_GEOM_DIVIDE_SCALAR;
-  }
-  if (vflag) {
-      v = SYS_GEOM_DIVIDE_VECTOR;
-  }
-
-  cvPolyData *dst;
-  if (sys_geom_mathPointData(srcA, srcB, sc, v, &dst) != SV_OK) {
-    PyErr_SetString(PyRunTimeErr, "point data math error" );
-      api.error("Error dividing point data for the geometry '" + std::string(srcNameA) +
-          " and " + std::string(srcNameB) +".");
-      return nullptr;
-  }
-
-  if (!AddGeometryToRepository(api, dstName, dst)) {
-      return nullptr;
-  }
-
-  return Py_BuildValue("s",dst->GetName());
-}
-
-//--------------
-// Geom_project
-//---------------
-//
-PyDoc_STRVAR(Geom_project_doc,
-  "project(kernel) \n\
-   \n\
-   ??? Set the computational kernel used to segment image data.       \n\
-   \n\
-   Args:                                                          \n\
-     kernel (str): Name of the contouring kernel. Valid names are: Circle, Ellipse, LevelSet, Polygon, SplinePolygon or Threshold. \n\
-");
-
-static PyObject *
-Geom_project(PyObject* self, PyObject* args)
-{
-  auto api = PyUtilApiFunction("sssii", PyRunTimeErr, __func__);
-  char *srcNameA;
-  char *srcNameB;
-  char *dstName;
-  int scflag = FALSE;
-  int vflag = FALSE;
-
-  if (!PyArg_ParseTuple(args,api.format, &srcNameA,&srcNameB,&dstName,&scflag,&vflag)) {
-      return api.argsError();
-  }
-
-  auto srcA = GetRepositoryGeometry(api, srcNameA);
-  if (srcA == nullptr) {
-      return nullptr;
-  }
-
-  auto srcB = GetRepositoryGeometry(api, srcNameB);
-  if (srcB == nullptr) {
-      return nullptr;
-  }
-
-  if (RepositoryGeometryExists(api, dstName)) {
-      return nullptr;
-  }
-
-  sys_geom_math_scalar sc = SYS_GEOM_NO_SCALAR;
-  sys_geom_math_vector v = SYS_GEOM_NO_VECTOR;
-
-  if (scflag) {
-      sc = SYS_GEOM_ADD_SCALAR;
-  }
-  if (vflag) {
-      v = SYS_GEOM_ADD_VECTOR;
-  }
-
-  cvPolyData *dst;
-  if (sys_geom_Project(srcA, srcB, sc, v, &dst) != SV_OK) {
-      api.error("Error projecting point data for the geometry '" + std::string(srcNameA) +
-          " and " + std::string(srcNameB) +".");
-      return nullptr;
-  }
-
-  if (!AddGeometryToRepository(api, dstName, dst)) {
-      return nullptr;
-  }
-
-  return Py_BuildValue("s",dst->GetName());
-}
-
-//-------------------------------
-// Geom_integrate_scalar_surface
-//-------------------------------
-//
-PyDoc_STRVAR(Geom_integrate_scalar_surface_doc,
-  "integrate_scalar_surface(kernel) \n\
-   \n\
-   ??? Set the computational kernel used to segment image data.       \n\
-   \n\
-   Args:                                                          \n\
-     kernel (str): Name of the contouring kernel. Valid names are: Circle, Ellipse, LevelSet, Polygon, SplinePolygon or Threshold. \n\
-");
-
-static PyObject *
-Geom_integrate_scalar_surface(PyObject* self, PyObject* args)
-{
-  auto api = PyUtilApiFunction("s", PyRunTimeErr, __func__);
-  char *srcName;
-
-  if (!PyArg_ParseTuple(args, api.format, &srcName)) {
-      return api.argsError();
-  }
-
-  auto src = GetRepositoryGeometry(api, srcName);
-  if (src == nullptr) {
-      return nullptr;
-  }
-
-  double flux;
-
-  if (sys_geom_IntegrateScalarSurf(src, &flux) != SV_OK) {
-      api.error("Error integrating scalar over the surface for the geometry '" + std::string(srcName) + "'.");
-      return nullptr;
-  }
-
-  return Py_BuildValue("d",flux);
-}
-
-//---------------------------------
-// Geom_integrate_scalar_threshold
-//---------------------------------
-//
-PyDoc_STRVAR(Geom_integrate_scalar_threshold_doc,
-  "integrate_scalar_threshold(kernel) \n\
-   \n\
-   ??? Set the computational kernel used to segment image data.       \n\
-   \n\
-   Args:                                                          \n\
-     kernel (str): Name of the contouring kernel. Valid names are: Circle, Ellipse, LevelSet, Polygon, SplinePolygon or Threshold. \n\
-");
-
-static PyObject *
-Geom_integrate_scalar_threshold(PyObject* self, PyObject* args)
-{
-  auto api = PyUtilApiFunction("sd", PyRunTimeErr, __func__);
-  char *srcName;
-  double wssthresh;
-
-  if (!PyArg_ParseTuple(args, api.format, &srcName,&wssthresh)) {
-      return api.argsError();
-  }
-
-  if (!PyArg_ParseTuple(args, api.format, &srcName)) {
-      return api.argsError();
-  }
-
-  auto src = GetRepositoryGeometry(api, srcName);
-  if (src == nullptr) {
-      return nullptr;
-  }
-
-  double flux, area;
-
-  if (sys_geom_IntegrateScalarThresh(src, wssthresh, &flux, &area) != SV_OK) {
-      api.error("Error in calculating the surface area for the geometry '" + std::string(srcName) + "'.");
-      return nullptr;
-  }
-
-  return Py_BuildValue("dd",flux, area);
-}
-
-//-------------------------
-// Geom_replace_point_data
-//-------------------------
-//
-PyDoc_STRVAR(Geom_replace_point_data_doc,
-  "replace_point_data(kernel) \n\
-   \n\
-   ??? Set the computational kernel used to segment image data.       \n\
-   \n\
-   Args:                                                          \n\
-     kernel (str): Name of the contouring kernel. Valid names are: Circle, Ellipse, LevelSet, Polygon, SplinePolygon or Threshold. \n\
-");
-
-static PyObject *
-Geom_replace_point_data(PyObject* self, PyObject* args)
-{
-  auto api = PyUtilApiFunction("sssii", PyRunTimeErr, __func__);
-  char *srcNameA;
-  char *srcNameB;
-  char *dstName;
-  int scflag = FALSE;
-  int vflag = FALSE;
-
-  if (!PyArg_ParseTuple(args, api.format, &srcNameA,&srcNameB,&dstName,&scflag,&vflag)) {
-      return api.argsError();
-  }
-
-  auto srcA = GetRepositoryGeometry(api, srcNameA);
-  if (srcA == nullptr) {
-      return nullptr;
-  }
-
-  auto srcB = GetRepositoryGeometry(api, srcNameB);
-  if (srcB == nullptr) {
-      return nullptr;
-  }
-
-  if (RepositoryGeometryExists(api, dstName)) {
-      return nullptr;
-  }
-
-  sys_geom_math_scalar sc = SYS_GEOM_NO_SCALAR;
-  sys_geom_math_vector v = SYS_GEOM_NO_VECTOR;
-
-  if (scflag) {
-      sc = SYS_GEOM_ADD_SCALAR;
-  }
-  if (vflag) {
-      v = SYS_GEOM_ADD_VECTOR;
-  }
-
-  cvPolyData *dst;
-
-  if (sys_geom_ReplacePointData(srcA, srcB, sc, v, &dst) != SV_OK) {
-      api.error("Error replacing point data for the geometry '" + std::string(srcNameA) +
-          " and " + std::string(srcNameB) +".");
-      return nullptr;
-  }
-
-  if (!AddGeometryToRepository(api, dstName, dst)) {
-      return nullptr;
-  }
-
-  return Py_BuildValue("s",dst->GetName());
-}
-
-#endif // #ifdef python_geom_module_use_old_methods
-
-// ===================================================================================
-
-=======
->>>>>>> bbb9552d
 ////////////////////////////////////////////////////////
 //          M o d u l e  D e f i n i t i o n          //
 ////////////////////////////////////////////////////////
@@ -4296,34 +1203,3 @@
 }
 
 #endif
-<<<<<<< HEAD
-
-
-//---------------------------------------------------------------------------
-//                           PYTHON_MAJOR_VERSION 2
-//---------------------------------------------------------------------------
-
-#if PYTHON_MAJOR_VERSION == 2
-
-//------------
-// initpyGeom
-//------------
-//
-PyMODINIT_FUNC initpyGeom(void)
-{
-  PyObject *pyC;
-  if ( gRepository == nullptr ) {
-    gRepository = new cvRepository();
-    fprintf( stdout, "gRepository created from sv_geom_init\n" );
-  }
-  pyC = Py_InitModule("pyGeom",pyGeom_methods);
-
-  PyRunTimeErr = PyErr_NewException("pyGeom.error",nullptr,nullptr);
-  Py_INCREF(PyRunTimeErr);
-  PyModule_AddObject(pyC,"error",PyRunTimeErr);
-
-}
-
-#endif
-=======
->>>>>>> bbb9552d
