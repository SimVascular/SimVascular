--- conflicted
+++ resolved
@@ -399,11 +399,7 @@
   self->super.adaptive_mesher = new cvTetGenAdapt();
   // Create a cvTetGenMeshObject object that is used to perform
   // the actual adaptive mesh generation.
-<<<<<<< HEAD
-  self->mesher = new cvTetGenMeshObject(nullptr);
-=======
   self->mesher = new cvTetGenMeshObject();
->>>>>>> bbb9552d
   self->meshGenerated = false;
   numObjs += 1;
   return 0;
