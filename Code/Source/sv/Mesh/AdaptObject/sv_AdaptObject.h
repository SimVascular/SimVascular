--- conflicted
+++ resolved
@@ -78,26 +78,6 @@
   virtual ~cvAdaptObject();
 
   KernelType GetKernel() const {return adapt_kernel_;}
-<<<<<<< HEAD
-  //Instantiation function from SimVascular
-  #ifdef SV_USE_TCL
-  static cvAdaptObject* DefaultInstantiateAdaptObject( Tcl_Interp *interp = nullptr, KernelType t = KERNEL_TETGEN);
-  #endif
-  #ifdef SV_USE_PYTHON
-  static cvAdaptObject* DefaultInstantiateAdaptObject(KernelType t = KERNEL_TETGEN);
-  #endif
-  //Called after Insantiation, create a cvMeshObject
-  #ifdef SV_USE_TCL
-  virtual int CreateInternalMeshObject(Tcl_Interp *interp,char *meshFileName,
-      char *solidFileName)=0;
-  #endif
-  #ifdef SV_USE_PYTHON
-  virtual int CreateInternalMeshObject(char *meshFileName,
-      char *solidFileName)=0;
-  #endif
-=======
-
->>>>>>> bbb9552d
   static KernelType gCurrentKernel;
   static cvFactoryRegistrar gRegistrar;
 
