/* Copyright (c) Stanford University, The Regents of the University of
 *               California, and others.
 *
 * All Rights Reserved.
 *
 * See Copyright-SimVascular.txt for additional details.
 *
 * Permission is hereby granted, free of charge, to any person obtaining
 * a copy of this software and associated documentation files (the
 * "Software"), to deal in the Software without restriction, including
 * without limitation the rights to use, copy, modify, merge, publish,
 * distribute, sublicense, and/or sell copies of the Software, and to
 * permit persons to whom the Software is furnished to do so, subject
 * to the following conditions:
 *
 * The above copyright notice and this permission notice shall be included
 * in all copies or substantial portions of the Software.
 *
 * THIS SOFTWARE IS PROVIDED BY THE COPYRIGHT HOLDERS AND CONTRIBUTORS "AS
 * IS" AND ANY EXPRESS OR IMPLIED WARRANTIES, INCLUDING, BUT NOT LIMITED
 * TO, THE IMPLIED WARRANTIES OF MERCHANTABILITY AND FITNESS FOR A
 * PARTICULAR PURPOSE ARE DISCLAIMED. IN NO EVENT SHALL THE COPYRIGHT OWNER
 * OR CONTRIBUTORS BE LIABLE FOR ANY DIRECT, INDIRECT, INCIDENTAL, SPECIAL,
 * EXEMPLARY, OR CONSEQUENTIAL DAMAGES (INCLUDING, BUT NOT LIMITED TO,
 * PROCUREMENT OF SUBSTITUTE GOODS OR SERVICES; LOSS OF USE, DATA, OR
 * PROFITS; OR BUSINESS INTERRUPTION) HOWEVER CAUSED AND ON ANY THEORY OF
 * LIABILITY, WHETHER IN CONTRACT, STRICT LIABILITY, OR TORT (INCLUDING
 * NEGLIGENCE OR OTHERWISE) ARISING IN ANY WAY OUT OF THE USE OF THIS
 * SOFTWARE, EVEN IF ADVISED OF THE POSSIBILITY OF SUCH DAMAGE.
 */

#include "SimVascular.h"

#include <stdio.h>
#include <assert.h>
#include <map>
#include <math.h>
#include "sv_sys_geom.h"
#include "sv_VTK.h"

#include "sv_vtk_utils.h"
#include "sv_misc_utils.h"
#include "sv_ggems.h"
#include "sv_Math.h"
#include "sv_SolidModel.h"

#include "vtkSmartPointer.h"
#include "vtkSortDataArray.h"
#include "vtkPolygon.h"
#include "vtkThreshold.h"
#include "vtkConnectivityFilter.h"
#include "vtkDataSetSurfaceFilter.h"
#include "vtkAppendPolyData.h"
#include "vtkOBBTree.h"

#include "vtkSVFindSeparateRegions.h"
#include "vtkSVGetSphereRegions.h"
#include "vtkSVLoftSplineSurface.h"
#include "vtkSVConstrainedSmoothing.h"
#include "vtkSVConstrainedBlend.h"
#include "vtkSVLocalButterflySubdivisionFilter.h"
#include "vtkSVLocalLinearSubdivisionFilter.h"
#include "vtkSVLocalLoopSubdivisionFilter.h"
#include "vtkSVLocalSmoothPolyDataFilter.h"
#include "vtkSVLocalQuadricDecimation.h"
#include "vtkSVLoopBooleanPolyDataFilter.h"
#include "vtkSVLoopIntersectionPolyDataFilter.h"
#include "vtkSVLoftNURBSSurface.h"
#include "vtkSVMultiplePolyDataIntersectionFilter.h"
#include "vtkSVNURBSSurface.h"

#include "sv_polydatasolid_utils.h"

#define vtkNew(type,name) \
  vtkSmartPointer<type> name = vtkSmartPointer<type>::New()


/* ----------------- */
/* sys_geom_DeepCopy */
/* ----------------- */

cvPolyData *sys_geom_DeepCopy( cvPolyData *src )
{
  cvPolyData *dst;
  vtkPolyData *srcPd = src->GetVtkPolyData();
  vtkPolyData *pd;
  vtkPoints *pts;
  vtkCellArray *verts, *lines, *polys, *strips;

  pts = VtkUtils_DeepCopyPoints( srcPd->GetPoints() );
  if ( pts == nullptr ) {
    return nullptr;
  }

  verts = VtkUtils_DeepCopyCells( srcPd->GetVerts() );
  lines = VtkUtils_DeepCopyCells( srcPd->GetLines() );
  polys = VtkUtils_DeepCopyCells( srcPd->GetPolys() );
  strips = VtkUtils_DeepCopyCells( srcPd->GetStrips() );

  pd = vtkPolyData::New();
  pd->SetPoints( pts );
  pd->SetVerts( verts );
  pd->SetLines( lines );
  pd->SetPolys( polys );
  pd->SetStrips( strips );

  pts->Delete();
  verts->Delete();
  lines->Delete();
  polys->Delete();
  strips->Delete();

  pd->GetPointData()->DeepCopy( srcPd->GetPointData() );
  pd->GetCellData()->DeepCopy( srcPd->GetCellData() );

  dst = new cvPolyData( pd );
  pd->Delete();
  return dst;
}


/* ----------------- */
/* sys_geom_MergePts */
/* ----------------- */

cvPolyData *sys_geom_MergePts( cvPolyData *src )
{
  double tol = 1e10 * FindMachineEpsilon();
  return sys_geom_MergePts_tol( src, tol );
}


/* --------------------- */
/* sys_geom_MergePts_tol */
/* --------------------- */

cvPolyData *sys_geom_MergePts_tol( cvPolyData *src, double tol )
{
  cvPolyData *dst;

  vtkCleanPolyData *merge = vtkCleanPolyData::New();
  merge->SetTolerance( tol );
  //  merge->ConvertLinesToPointsOn();  // new method as of vtk 3.2.0
  merge->SetInputDataObject( src->GetVtkPolyData() );
  merge->Update();

  dst = new cvPolyData( merge->GetOutput() );
  merge->Delete();
  return dst;
}


/* ----------------------------- */
/* sys_geom_NumClosedLineRegions */
/* ----------------------------- */

int sys_geom_NumClosedLineRegions( cvPolyData *src, int *num )
{
  cvPolyData *merged_pd;
  vtkPolyData *pd;
  int numPts;
  double *pts;
  vtkIdType *lines;
  int numLines;
  int *startIxs;
  int numRegions;

  merged_pd = sys_geom_MergePts( src );
  if ( merged_pd == nullptr ) {
    return SV_ERROR;
  }
  pd = merged_pd->GetVtkPolyData();

  if ( VtkUtils_GetPoints( pd, &pts, &numPts ) != SV_OK ) {
    printf("ERR: VtkUtils_GetPoints failed\n");
    delete merged_pd;
    return SV_ERROR;
  }

  if ( VtkUtils_GetLines( pd, &lines, &numLines ) != SV_OK ) {
    printf("ERR: VtkUtils_GetLines failed\n");
    delete merged_pd;
    delete [] pts;
    return SV_ERROR;
  }

  if ( VtkUtils_FindClosedLineRegions( lines, numLines, numPts,
				       &startIxs, &numRegions ) != SV_OK ) {
    printf("ERR: VtkUtils_FindClosedLineRegions failed\n");
    delete merged_pd;
    delete [] pts;
    delete [] lines;
    return SV_ERROR;
  }

  *num = numRegions;
  delete merged_pd;
  delete [] pts;
  delete [] lines;
  return SV_OK;
}


/* ---------------------------- */
/* sys_geom_GetClosedLineRegion */
/* ---------------------------- */

int sys_geom_GetClosedLineRegion( cvPolyData *src, int id, cvPolyData **dst )
{
  cvPolyData *merged_pd;
  vtkPolyData *pd;
  vtkPolyData *tmp = nullptr;
  int numPts;
  double *pts;
  vtkIdType *lines;
  int numLines;
  int *startIxs;
  int numRegions;
  int *regionLines;
  int numRegionLines;
  int status = SV_ERROR;

  merged_pd = sys_geom_MergePts( src );
  if ( merged_pd == nullptr ) {
    return SV_ERROR;
  }
  pd = merged_pd->GetVtkPolyData();

  if ( VtkUtils_GetPoints( pd, &pts, &numPts ) != SV_OK ) {
    printf("ERR: VtkUtils_GetPoints failed\n");
    return SV_ERROR;
  }

  if ( VtkUtils_GetLines( pd, &lines, &numLines ) != SV_OK ) {
    printf("ERR: VtkUtils_GetLines failed\n");
    delete [] pts;
    return SV_ERROR;
  }

  if ( VtkUtils_FindClosedLineRegions( lines, numLines, numPts,
				       &startIxs, &numRegions ) != SV_OK ) {
    printf("ERR: VtkUtils_FindClosedLineRegions failed\n");
    delete [] pts;
    delete [] lines;
    return SV_ERROR;
  }

  if ( ( id < 0 ) || ( id >= numRegions ) ) {
    printf("ERR: region id [%d] out of range\n", id);
    delete [] pts;
    delete [] lines;
    delete [] startIxs;
    return SV_ERROR;
  }

  if ( VtkUtils_GetClosedLineRegion( lines, numLines, startIxs[id],
				     &regionLines, &numRegionLines )
       != SV_OK ) {
    printf("ERR: VtkUtils_GetClosedLineRegion failed\n");
    delete [] pts;
    delete [] lines;
    delete [] startIxs;
    return SV_ERROR;
  }

  if ( VtkUtils_MakePolyDataFromLineIds( pts, numPts, lines, regionLines,
					 numRegionLines, &tmp ) != SV_OK ) {
    printf("ERR: VtkUtils_MakePolyDataFromLineIds failed\n");
    delete [] pts;
    delete [] lines;
    delete [] startIxs;
    delete [] regionLines;
    return SV_ERROR;
  }

  (*dst) = new cvPolyData( tmp );
  delete [] pts;
  delete [] lines;
  delete [] startIxs;
  delete [] regionLines;
  tmp->Delete();
  return SV_OK;
}

<<<<<<< HEAD

/* ------------- */
/* sys_geom_Pick */
/* ------------- */

int sys_geom_Pick( cvPolyData *src, double pos[], cvPolyData **dst )
{
  cvPolyData *merged_pd = nullptr;
  vtkPolyData *pd = nullptr;
  vtkPolyData *tmp = nullptr;
  cvPolyData *tmpPd = nullptr;
  int numPts;
  double *pts = nullptr;
  vtkIdType *lines = nullptr;
  int numLines;
  int *startIxs = nullptr;
  int numRegions;
  int *regionLines = nullptr;
  int numRegionLines;
  int i, classification;
  int status = SV_ERROR;
  cvSolidModel *solid = nullptr;
  int foundOne = 0;

  solid = cvSolidModel::DefaultInstantiateSolidModel();
  if ( solid == nullptr ) {
    printf("ERR: default instantiate solid model failed\n");
    return SV_ERROR;
  }

  merged_pd = sys_geom_MergePts( src );
  if ( merged_pd == nullptr ) {
    printf("ERR: merge points failed failed\n");
    return SV_ERROR;
  }
  pd = merged_pd->GetVtkPolyData();

  if ( VtkUtils_GetPoints( pd, &pts, &numPts ) != SV_OK ) {
    printf("ERR: VtkUtils_GetPoints failed\n");
    return SV_ERROR;
  }

  if ( VtkUtils_GetLines( pd, &lines, &numLines ) != SV_OK ) {
    printf("ERR: VtkUtils_GetLines failed\n");
    delete [] pts;
    return SV_ERROR;
  }

  if ( VtkUtils_FindClosedLineRegions( lines, numLines, numPts,
				       &startIxs, &numRegions ) != SV_OK ) {
    printf("ERR: VtkUtils_FindClosedLineRegions failed\n");
    delete [] pts;
    delete [] lines;
    return SV_ERROR;
  }

  // Now, foreach closed region, get an ordered list of segments,
  // create the corresponding solid, and check for point
  // classification of the given pos.

  printf("  ------  sys_geom_Pick  ------\n");
  printf("  >>>>>>  num closed regions [%d]\n", numRegions);

  for (i = 0; i < numRegions; i++) {

    if ( VtkUtils_GetClosedLineRegion( lines, numLines, startIxs[i],
				       &regionLines, &numRegionLines )
	 != SV_OK ) {
      printf("ERR: VtkUtils_GetClosedLineRegion failed\n");
      delete [] pts;
      delete [] lines;
      delete [] startIxs;
      return SV_ERROR;
    }

    if ( tmp != nullptr ) {
      tmp->Delete();
      tmp = nullptr;
    }

    if ( VtkUtils_MakePolyDataFromLineIds( pts, numPts, lines, regionLines,
					   numRegionLines, &tmp ) != SV_OK ) {
      printf("ERR: VtkUtils_MakePolyDataFromLineIds failed\n");
      delete [] pts;
      delete [] lines;
      delete [] startIxs;
      delete [] regionLines;
      return SV_ERROR;
    } else {
      solid->Clear();
      tmpPd = new cvPolyData( tmp );
      if ( solid->MakePoly2d( tmpPd ) == SV_OK ) {
	if ( solid->ClassifyPt( pos[0], pos[1], 0, &classification )
	     == SV_OK ) {
	  if ( classification >= 0 ) {
	    *dst = tmpPd;
	    status = SV_OK;
	    printf("  >>>>>>  picked region lines [%d]\n", numRegionLines);
	    foundOne = 1;
	    break;
	  }
	} else {
	  printf("ERR: cvSolidModel::ClassifyPt failed\n");
	}
      } else {
	printf("ERR: cvSolidModel::MakePoly2d failed\n");
      }
      delete tmpPd;
    }
  }

  if ( ! foundOne ) {
    printf("  >>>>>>  no closed region selected\n");
  }

  delete [] pts;
  delete [] lines;
  delete [] startIxs;
  // be careful here since these objects will not exist if numRegions == 0
  if (numRegions != NULL) delete [] regionLines;
  if ( tmp != NULL ) tmp->Delete();
  return status;
}


=======
>>>>>>> bbb9552d
/* --------------- */
/* sys_geom_Reduce */
/* --------------- */
/* Caller is responsible for cleaning up the result. */

int sys_geom_Reduce( cvPolyData *src, double tol, cvPolyData **dst )
{
  cvPolyData *merged_pd;
  vtkPolyData *pd;
  int status;

  merged_pd = sys_geom_MergePts( src );
  if ( merged_pd == nullptr ) {
    return SV_ERROR;
  }
  pd = merged_pd->GetVtkPolyData();

  status = VtkUtils_FixTopology( pd, tol );
  if ( status != SV_OK ) {
    delete merged_pd;
    return SV_ERROR;
  }

  *dst = new cvPolyData( pd );
  delete merged_pd;  // virtual destructor calls Delete on vtk data obj

  return SV_OK;
}


/* ---------------------------- */
/* sys_geom_MakePolysConsistent */
/* ---------------------------- */
/* Caller is responsible for cleaning up the result. */

int sys_geom_MakePolysConsistent( cvPolyData *src, cvPolyData **dst )
{
  vtkPolyData *pdIn = src->GetVtkPolyData();
  vtkPolyData *pdCopy = vtkPolyData::New();
  vtkPoints *ptsCopy = VtkUtils_DeepCopyPoints( pdIn->GetPoints() );
  vtkCellArray *polysCopy = VtkUtils_DeepCopyCells( pdIn->GetPolys() );
  cvPolyData *result;
  int status;

  pdCopy->SetPoints( ptsCopy );
  pdCopy->SetPolys( polysCopy );
  ptsCopy->Delete();
  polysCopy->Delete();
  result = new cvPolyData( pdCopy );

  status = VtkUtils_MakePolysConsistent( result->GetVtkPolyData() );
  if ( status != SV_OK ) {
    delete result;
    return SV_ERROR;
  }

  *dst = result;

  return SV_OK;
}

/* -------------- */
/* sys_geom_union */
/* -------------- */

int sys_geom_union( cvPolyData *srcA, cvPolyData *srcB, double tolerance, cvPolyData **dst )
{
  vtkPolyData *a = srcA->GetVtkPolyData();
  vtkPolyData *b = srcB->GetVtkPolyData();
  cvPolyData *result = nullptr;
  *dst = nullptr;

  try {
    vtkNew(vtkSVLoopBooleanPolyDataFilter,booleanOperator);
    booleanOperator->SetInputData(0,a);
    booleanOperator->SetInputData(1,b);
    booleanOperator->SetOperationToUnion();
    booleanOperator->SetTolerance(tolerance);
    booleanOperator->Update();

    result = new cvPolyData( booleanOperator->GetOutput() );
    *dst = result;
  }
  catch (...) {
    fprintf(stderr,"ERROR in boolean operation.\n");
    fflush(stderr);
    return SV_ERROR;
  }
  return SV_OK;
}

/* -------------- */
/* sys_geom_all_union */
/* -------------- */

int sys_geom_all_union( cvPolyData **srcs,int numSrcs,int nointerbool,double tolerance,cvPolyData **dst )
{
  cvPolyData *result = nullptr;
  *dst = nullptr;

  vtkNew(vtkSVMultiplePolyDataIntersectionFilter,vesselInter);
  for (int i=0;i<numSrcs;i++)
  {
    vtkPolyData *newPd = srcs[i]->GetVtkPolyData();
    vesselInter->AddInputData(newPd);
  }
  vesselInter->SetPassInfoAsGlobal(1);
  vesselInter->SetAssignSurfaceIds(1);
  vesselInter->SetNoIntersectionOutput(nointerbool);
  vesselInter->SetTolerance(tolerance);
  try {
    vesselInter->Update();
    result = new cvPolyData(vesselInter->GetOutput());
    *dst = result;
  }
  catch (...) {
    fprintf(stderr,"ERROR in boolean operation.\n");
    fflush(stderr);
    return SV_ERROR;
  }
  if (vesselInter->GetStatus() == 0)
  {
    return SV_ERROR;
  }
  return SV_OK;
}

/* -------------- */
/* sys_geom_assign_ids_based_on_faces */
/* -------------- */

int sys_geom_assign_ids_based_on_faces( cvPolyData *model, cvPolyData **faces,int numFaces,int *ids,cvPolyData **dst )
{
  cvPolyData *result = nullptr;
  *dst = nullptr;
  vtkIdType cellId = 0;
  vtkIdType closestCell;
  vtkIdType npts;
  const vtkIdType *pts;
  int subId = 0;
  double distance;
  double centroid[3];
  double closestPt[3];
  vtkNew(vtkGenericCell,genericCell);

  vtkPolyData *fullPd = model->GetVtkPolyData();
  fullPd->BuildLinks();
  vtkNew(vtkAppendPolyData,appender);
  vtkNew(vtkPolyData,facePd);
  for (int i=0;i<numFaces;i++)
  {
    vtkPolyData *newPd = faces[i]->GetVtkPolyData();
    vtkNew(vtkIntArray,scalarArray);
    scalarArray->SetName("ModelFaceID");
    for (vtkIdType cellId=0;cellId<newPd->GetNumberOfCells();cellId++)
      scalarArray->InsertNextValue(ids[i]);
    newPd->GetCellData()->AddArray(scalarArray);
    appender->AddInputData(newPd);
  }
  appender->Update();
  facePd->DeepCopy(appender->GetOutput());

  vtkNew(vtkCellLocator,cellLocator);
  cellLocator->SetDataSet(facePd);
  cellLocator->BuildLocator();
  vtkNew(vtkIntArray,newIdArray);
  newIdArray->SetName("ModelFaceID");
  vtkNew(vtkIntArray,oldIdArray);
  oldIdArray = vtkIntArray::SafeDownCast(facePd->GetCellData()->GetArray("ModelFaceID"));

  for (vtkIdType cellId=0;cellId<fullPd->GetNumberOfCells();cellId++)
  {
    fullPd->GetCellPoints(cellId,npts,pts);

    vtkNew(vtkPoints,polyPts);
    vtkNew(vtkIdTypeArray,polyPtIds);
    for (int i=0;i<npts;i++)
    {
      polyPtIds->InsertValue(i,i);
      polyPts->InsertNextPoint(fullPd->GetPoint(pts[i]));
    }
    vtkPolygon::ComputeCentroid(polyPtIds,polyPts,centroid);

    cellLocator->FindClosestPoint(centroid,closestPt,genericCell,closestCell,
	  subId,distance);
    vtkIdType faceValue = oldIdArray->GetValue(closestCell);
    newIdArray->InsertValue(cellId,faceValue);
  }
  fullPd->GetCellData()->AddArray(newIdArray);
  result = new cvPolyData( fullPd);
  *dst = result;

  return SV_OK;
}

/* ------------------ */
/* sys_geom_intersect */
/* ------------------ */

int sys_geom_intersect( cvPolyData *srcA, cvPolyData *srcB,double tolerance, cvPolyData **dst )
{
  vtkPolyData *a = srcA->GetVtkPolyData();
  vtkPolyData *b = srcB->GetVtkPolyData();
  cvPolyData *result = nullptr;
  *dst = nullptr;

  try {
    vtkNew(vtkSVLoopBooleanPolyDataFilter,booleanOperator);
    booleanOperator->SetInputData(0,a);
    booleanOperator->SetInputData(1,b);
    booleanOperator->SetOperationToIntersection();
    booleanOperator->SetTolerance(tolerance);
    booleanOperator->Update();

    result = new cvPolyData( booleanOperator->GetOutput() );
    *dst = result;
  }
  catch (...) {
    fprintf(stderr,"ERROR in boolean operation.\n");
    fflush(stderr);
    return SV_ERROR;
  }
  return SV_OK;
}

/* ----------------- */
/* sys_geom_subtract */
/* ----------------- */

int sys_geom_subtract( cvPolyData *srcA, cvPolyData *srcB, double tolerance,cvPolyData **dst )
{
  vtkPolyData *a = srcA->GetVtkPolyData();
  vtkPolyData *b = srcB->GetVtkPolyData();
  cvPolyData *result = nullptr;
  *dst = nullptr;

  try {
    vtkNew(vtkSVLoopBooleanPolyDataFilter,booleanOperator);
    booleanOperator->SetInputData(0,a);
    booleanOperator->SetInputData(1,b);
    booleanOperator->SetOperationToDifference();
    booleanOperator->SetTolerance(tolerance);
    booleanOperator->Update();

    result = new cvPolyData( booleanOperator->GetOutput() );
    *dst = result;
  }
  catch (...) {
    fprintf(stderr,"ERROR in boolean operation.\n");
    fflush(stderr);
    return SV_ERROR;
  }
  return SV_OK;
}

int sys_geom_checksurface( cvPolyData *src, int stats[],double tolerance)
{
  vtkPolyData *pd = src->GetVtkPolyData();

  try {
    double surfstats[2];
    vtkSVLoopIntersectionPolyDataFilter::CleanAndCheckSurface(pd,surfstats,tolerance);
    stats[0] = surfstats[0];
    stats[1] = surfstats[1];

    //double fe[2];double bc[2];
    //pd->GetCellData()->GetArray("FreeEdge")->GetRange(fe,0);
    //pd->GetCellData()->GetArray("BadTri")->GetRange(bc,0);

    //stats[0] = fe[0];
    //stats[1] = fe[1];
    //stats[2] = bc[0];
    //stats[3] = bc[1];
  }
  catch (...) {
    fprintf(stderr,"ERROR in checking of surface.\n");
    fflush(stderr);
    return SV_ERROR;
  }
  return SV_OK;
}

/* ----------------- */
/* sys_geom_Clean */
/* ----------------- */

cvPolyData *sys_geom_Clean( cvPolyData *src )
{
  cvPolyData *dst;
  vtkPolyData *srcPd = src->GetVtkPolyData();
  vtkPolyData *pd;


  vtkNew(vtkCleanPolyData, cleaner);
  cleaner->SetInputData(srcPd);
  cleaner->Update();

  pd = vtkPolyData::New();
  pd->DeepCopy(cleaner->GetOutput());

  dst = new cvPolyData( pd );
  pd->Delete();
  return dst;
}



/* ------------------------ */
/* sys_geom_ReverseAllCells */
/* ------------------------ */
/* Caller is responsible for cleaning up the result. */

int sys_geom_ReverseAllCells( cvPolyData *src, cvPolyData **dst )
{
  vtkPolyData *pdIn = src->GetVtkPolyData();
  vtkPolyData *pdCopy = vtkPolyData::New();
  vtkPoints *ptsCopy = VtkUtils_DeepCopyPoints( pdIn->GetPoints() );
  vtkCellArray *vertsCopy = VtkUtils_DeepCopyCells( pdIn->GetVerts() );
  vtkCellArray *linesCopy = VtkUtils_DeepCopyCells( pdIn->GetLines() );
  vtkCellArray *polysCopy = VtkUtils_DeepCopyCells( pdIn->GetPolys() );
  vtkCellArray *stripsCopy = VtkUtils_DeepCopyCells( pdIn->GetStrips() );
  cvPolyData *result;
  int status;

  pdCopy->SetPoints( ptsCopy );
  pdCopy->SetVerts( vertsCopy );
  pdCopy->SetLines( linesCopy );
  pdCopy->SetPolys( polysCopy );
  pdCopy->SetStrips( stripsCopy );
  pdCopy->GetPointData()->DeepCopy( pdIn->GetPointData() );
  ptsCopy->Delete();
  vertsCopy->Delete();
  linesCopy->Delete();
  polysCopy->Delete();
  stripsCopy->Delete();

  result = new cvPolyData( pdCopy );

  status = VtkUtils_ReverseAllCells( result->GetVtkPolyData() );
  if ( status != SV_OK ) {
    delete result;
    return SV_ERROR;
  }

  *dst = result;

  return SV_OK;
}


/* ---------------------- */
/* sys_geom_GetOrderedPts */
/* ---------------------- */

int sys_geom_GetOrderedPts( cvPolyData *src, double **ord_pts, int *num )
{
  cvPolyData *merged_pd;
  vtkPolyData *pd;
  double *pts;
  int numPts;
  vtkIdType *lines;
  int numLines;
  int *linkedLineIxs;
  int numLinkedLineIxs;
  int *lineVisited;
  int targetIx;
  int i, lineA, lineB, a, b, c, d;
  int status = SV_ERROR;
  double x, y, z;
  int startIx;

  merged_pd = sys_geom_MergePts( src );
  if ( merged_pd == nullptr ) {
    return SV_ERROR;
  }
  pd = merged_pd->GetVtkPolyData();

  if ( VtkUtils_GetPoints( pd, &pts, &numPts ) != SV_OK ) {
    return SV_ERROR;
  }

  if ( VtkUtils_GetLines( pd, &lines, &numLines ) != SV_OK ) {
    delete [] pts;
    return SV_ERROR;
  }

  /*
  printf("\n--- sys_geom_GetOrderedPts ---\n\n");
  printf("    num pts   [%d]\n", numPts);
  printf("    num lines [%d]\n\n", numLines);
  */

  if (numPts == 0 || numLines == 0) {
    fprintf(stderr,"ERROR:  no points or lines in polydata object!\n");
    // don't know if I should free pts & lines here or not, but to be
    // safe I wont
    return SV_ERROR;
  } else if (numPts < 3 || numLines < 3) {
    // assume we need at least 3 pts and 3 lines to define a contour.
    fprintf(stderr,"ERROR:  not enough pts (%i) or lines (%i)\n", numPts, numLines);
    return SV_ERROR;
  }

  lineVisited = new int [numLines];
  for (i = 0; i < numLines; i++) {
    lineVisited[i] = 0;
  }

  *ord_pts = new double [numPts * 3];
  *num = 0;

  targetIx = lines[0];
  startIx = lines[0];

  x = pts[targetIx*3];
  y = pts[targetIx*3 + 1];
  z = pts[targetIx*3 + 2];

  (*ord_pts)[(*num)*3] = x;
  (*ord_pts)[(*num)*3 + 1] = y;
  (*ord_pts)[(*num)*3 + 2] = z;
  (*num)++;

  targetIx = lines[1];

  x = pts[targetIx*3];
  y = pts[targetIx*3 + 1];
  z = pts[targetIx*3 + 2];

  (*ord_pts)[(*num)*3] = x;
  (*ord_pts)[(*num)*3 + 1] = y;
  (*ord_pts)[(*num)*3 + 2] = z;
  (*num)++;

  lineVisited[0] = 1;

  // Things which are allocated which we need to delete:
  //   - pts (VtkUtils_GetPoints)                    <--
  //   - lines (VtkUtils_GetLines)                   <--
  //   - lineVisited [numLines]                      <--
  //   - linkedLineIxs (VtkUtils_GetLinkedLines)
  //   - *ord_pts [numPts * 3] (delete if error)

  while ( VtkUtils_GetLinkedLines( lines, numLines, targetIx,
				   &linkedLineIxs, &numLinkedLineIxs ) ) {

    // Open contour:
    if ( numLinkedLineIxs == 1 ) {
      delete [] linkedLineIxs;
      delete [] (*ord_pts);
      break;
    }

    // Weird connection:
    else if ( numLinkedLineIxs != 2 ) {
      delete [] linkedLineIxs;
      delete [] (*ord_pts);
      break;
    }

    // Normal:

    lineA = linkedLineIxs[0];
    lineB = linkedLineIxs[1];

    delete [] linkedLineIxs;

    a = lines[ lineA * 2 ];
    b = lines[ (lineA * 2) + 1 ];
    c = lines[ lineB * 2 ];
    d = lines[ (lineB * 2) + 1 ];

    if ( ( ! lineVisited[ lineA ] ) && ( ! lineVisited[ lineB ] ) ) {
      printf("ERR: line traversal error\n");
      delete [] (*ord_pts);
      break;
    }

    if ( lineVisited[ lineA ] ) {
      lineVisited[ lineB ] = 1;
      if ( ( a == c ) || ( b == c ) ) {
	targetIx = d;
      } else {
	targetIx = c;
      }
    } else {
      lineVisited[ lineA ] = 1;
      if ( ( c == a ) || ( d == a ) ) {
	targetIx = b;
      } else {
	targetIx = a;
      }
    }

    if ( targetIx == startIx ) {
      status = SV_OK;
      break;
    }

    x = pts[targetIx*3];
    y = pts[targetIx*3 + 1];
    z = pts[targetIx*3 + 2];

    (*ord_pts)[(*num)*3] = x;
    (*ord_pts)[(*num)*3 + 1] = y;
    (*ord_pts)[(*num)*3 + 2] = z;
    (*num)++;

    if ( (*num) > numPts ) {
      printf("ERR: ordered pt list overflow\n");
      delete [] (*ord_pts);
      break;
    }
  }

  delete [] pts;
  delete [] lines;
  delete [] lineVisited;

  return status;
}


// ------------------
// sys_geom_Get2DPgon
// ------------------

int sys_geom_Get2DPgon( cvPolyData *src, double **pgon, int *num )
{
  double bbox[6];
  double tol = 1e10 * FindMachineEpsilon();  // looser than in other places
  double *ord_pts;
  double *rev_pts = nullptr;
  double *pts;
  int i;
  int wnum;

  sys_geom_BBox( src, bbox );
  if ( ( fabs(bbox[4]) > tol ) || ( fabs(bbox[5]) > tol ) ) {
    printf("ERR: sys_geom_Get2DPgon called with non-planar input cvPolyData\n");
    return SV_ERROR;
  }
  if ( sys_geom_GetOrderedPts( src, &ord_pts, num ) != SV_OK ) {
    return SV_ERROR;
  }

  // We want pgon to have points in CCW order:
  wnum = sys_geom_2DWindingNum( src );
  if ( wnum < 0 ) {
    sys_geom_ReversePtList( *num, ord_pts, &rev_pts );
    pts = rev_pts;
  } else {
    pts = ord_pts;
  }

  // Transfer (x,y)'s to output:
  *pgon = new double [(*num)*2];
  for ( i = 0; i < (*num); i++ ) {
    (*pgon)[i*2] = pts[i*3];
    (*pgon)[i*2+1] = pts[i*3+1];
  }

  // Clean up stuff:
  delete [] ord_pts;
  if ( rev_pts != nullptr ) {
    delete [] rev_pts;
  }

  return SV_OK;
}


// ----------------------
// sys_geom_ReversePtList
// ----------------------

int sys_geom_ReversePtList( int num, double ptsIn[], double *ptsOut[] )
{
  int i;
  int rev;

  *ptsOut = new double [3*num];
  for ( i = 0; i < num; i++ ) {
    rev = num - i - 1;
    (*ptsOut)[3*i] = ptsIn[3*rev];
    (*ptsOut)[3*i+1] = ptsIn[3*rev+1];
    (*ptsOut)[3*i+2] = ptsIn[3*rev+2];
  }

  return SV_OK;
}


/* ------------------------ */
/* sys_geom_WriteOrderedPts */
/* ------------------------ */

int sys_geom_WriteOrderedPts( cvPolyData *src, char *fn )
{
  double *pts;
  int num_pts;
  int i;
  FILE *fp;

  if ( sys_geom_GetOrderedPts( src, &pts, &num_pts ) != SV_OK ) {
    return SV_ERROR;
  }
  fp = fopen( fn, "w" );
  if ( fp == nullptr ) {
    delete [] pts;
    return SV_ERROR;
  }
  for ( i = 0; i < num_pts; i++ ) {
    fprintf( fp, "%f %f %f\n", pts[3*i], pts[3*i+1], pts[3*i+2] );
  }
  fclose( fp );
  delete [] pts;
  return SV_OK;


  /*
  vtkPolyData *pd;
  double *pts;
  int numPts;
  int *lines;
  int numLines;
  int *linkedLineIxs;
  int numLinkedLineIxs;
  int *lineVisited;
  int targetIx;
  int i, lineA, lineB, a, b, c, d;
  int status = SV_ERROR;
  FILE *fp;
  double x, y;

  pd = src->GetVtkPolyData();
  fp = fopen( fn, "w" );
  if ( fp == nullptr ) {
    return SV_ERROR;
  }

  if ( VtkUtils_GetPoints( pd, &pts, &numPts ) != SV_OK ) {
    fclose( fp );
    return SV_ERROR;
  }

  if ( VtkUtils_GetLines( pd, &lines, &numLines ) != SV_OK ) {
    delete [] pts;
    fclose( fp );
    return SV_ERROR;
  }

  lineVisited = new int [numLines];
  for (i = 0; i < numLines; i++) {
    lineVisited[i] = 0;
  }

  targetIx = lines[0];
  x = pts[targetIx*3];
  y = pts[targetIx*3 + 1];
  fprintf( fp, "%f %f 0.0 0.0 0.0 0.0\n", x, y );
  while ( VtkUtils_GetLinkedLines( lines, numLines, targetIx,
				   &linkedLineIxs, &numLinkedLineIxs ) ) {

    // Open contour:
    if ( numLinkedLineIxs == 1 ) {
      delete [] linkedLineIxs;
      break;
    }

    // Weird connection:
    else if ( numLinkedLineIxs != 2 ) {
      delete [] linkedLineIxs;
      break;
    }

    // Normal:
    else {

      lineA = linkedLineIxs[0];
      lineB = linkedLineIxs[1];

      a = lines[ lineA * 2 ];
      b = lines[ (lineA * 2) + 1 ];
      c = lines[ lineB * 2 ];
      d = lines[ (lineB * 2) + 1 ];

      if ( ( lineVisited[ lineA ] ) && ( lineVisited[ lineB ] ) ) {
	status = SV_OK;
	break;
      }

      if ( lineVisited[ lineA ] ) {
	lineVisited[ lineB ] = 1;
	if ( a == c ) {
	  targetIx = d;
	} else {
	  targetIx = c;
	}
      } else {
	lineVisited[ lineA ] = 1;
	if ( c == a ) {
	  targetIx = b;
	} else {
	  targetIx = a;
	}
      }
      x = pts[targetIx*3];
      y = pts[targetIx*3 + 1];
      fprintf( fp, "%f %f 0.0 0.0 0.0 0.0\n", x, y );
      delete [] linkedLineIxs;
    }
  }

  delete [] lineVisited;
  delete [] pts;
  delete [] lines;
  fclose( fp );
  return status;
  */
}


/* ------------------- */
/* sys_geom_WriteLines */
/* ------------------- */

int sys_geom_WriteLines( cvPolyData *src, char *fn )
{
  vtkPolyData *pd;
  double *pts;
  int numPts;
  vtkIdType *lines;
  int numLines;
  int i, ptAIx, ptBIx;
  FILE *fp;

  pd = src->GetVtkPolyData();
  fp = fopen( fn, "w" );
  if ( fp == nullptr ) {
    return SV_ERROR;
  }

  if ( VtkUtils_GetPoints( pd, &pts, &numPts ) != SV_OK ) {
    fclose( fp );
    return SV_ERROR;
  }

  if ( VtkUtils_GetLines( pd, &lines, &numLines ) != SV_OK ) {
    delete [] pts;
    fclose( fp );
    return SV_ERROR;
  }

  for (i = 0; i < numLines; i++) {
    ptAIx = lines[2*i];
    ptBIx = lines[2*i + 1];
    fprintf( fp, "%f %f %f %f %f %f\n",
	     pts[3*ptAIx], pts[3*ptAIx + 1], pts[3*ptAIx + 2],
	     pts[3*ptBIx], pts[3*ptBIx + 1], pts[3*ptBIx + 2] );
  }

  fclose( fp );
  delete [] pts;
  delete [] lines;
  return SV_OK;
}


// --------------------
// sys_geom_PolysClosed
// --------------------

int sys_geom_PolysClosed( cvPolyData *src, int *closed )
{
  vtkPolyData *pd;
  int numPts, numPolys;
  vtkFloatingPointType *pts;
  vtkIdType *polys;

  pd = src->GetVtkPolyData();

  if ( VtkUtils_GetPointsFloat( pd, &pts, &numPts ) != SV_OK ) {
    printf("ERR: VtkUtils_GetPoints failed\n");
    return SV_ERROR;
  }
  if ( VtkUtils_GetAllPolys( pd, &numPolys, &polys ) != SV_OK ) {
    printf("ERR: VtkUtils_GetAllPolys failed\n");
    return SV_ERROR;
  }

  cgeom_PolysClosed( numPts, pts, numPolys, polys, closed );

  return SV_OK;
}


// -----------------
// sys_geom_SurfArea
// -----------------

int sys_geom_SurfArea( cvPolyData *src, double *area )
{
  vtkPolyData *pd;
  int numPts, numPolys;
  vtkFloatingPointType *pts;
  vtkIdType *polys;
  vtkFloatingPointType fArea;

  // since cgeom_CompArea requires triangles, we will
  // create triangles before we call that routine

  vtkTriangleFilter *tri = vtkTriangleFilter::New();
  tri->SetInputData(src->GetVtkPolyData());
  tri->Update();
  pd = tri->GetOutput();

  if ( VtkUtils_GetPointsFloat( pd, &pts, &numPts ) != SV_OK ) {
    printf("ERR: VtkUtils_GetPoints failed\n");
    tri->Delete();
    return SV_ERROR;
  }
  if ( VtkUtils_GetAllPolys( pd, &numPolys, &polys ) != SV_OK ) {
    printf("ERR: VtkUtils_GetAllPolys failed\n");
    tri->Delete();
    return SV_ERROR;
  }

  cgeom_CompArea( numPts, pts, numPolys, polys, &fArea );
  *area = fArea;

  tri->Delete();

  return SV_OK;
}


// ------------------------
// sys_geom_getPolyCentroid
// ------------------------

// Interface from VtkPolyData to use cgeom_GetPolyCentroid routine
// centroid must be an array of at least THREE elements.

int sys_geom_getPolyCentroid( cvPolyData *src, double centroid[])
{
  vtkPolyData *pd;
  int numPts, numPolys;
  vtkFloatingPointType *pts;
  vtkIdType *polys;

  // since cgeom_CalcPolyCentroid requires triangles, we will
  // create triangles before we call that routine

  vtkTriangleFilter *tri = vtkTriangleFilter::New();
  tri->SetInputData(src->GetVtkPolyData());
  tri->Update();
  pd = tri->GetOutput();

  if ( VtkUtils_GetPointsFloat( pd, &pts, &numPts ) != SV_OK ) {
    printf("ERR: VtkUtils_GetPoints failed\n");
    tri->Delete();
    return SV_ERROR;
  }
  if ( VtkUtils_GetAllPolys( pd, &numPolys, &polys ) != SV_OK ) {
    printf("ERR: VtkUtils_GetAllPolys failed\n");
    tri->Delete();
    return SV_ERROR;
  }

  cgeom_GetPolyCentroid ( numPts, pts, numPolys, polys, centroid);

  tri->Delete();

  return SV_OK;
}


// ----------------------
// sys_geom_PrintTriStats
// ----------------------

int sys_geom_PrintTriStats( cvPolyData *surf )
{
  vtkPolyData *pd;
  int numPts, numPolys;
  double *pts;
  vtkIdType *polys;
  int i, pos;
  int numTri = 0;
  int numOther = 0;
  int a, b, c;
  double minEdge, currMinEdge, currMaxEdge;
  double minArea, currArea;
  double ab[3];
  double ac[3];
  double cp[3];
  double minHeight, currMinHeight;
  double len_ab, len_ac, len_bc;
  int min_e_id, min_a_id, min_h_id;
  double tol = 1e6 * FindMachineEpsilon();

  pd = surf->GetVtkPolyData();

  if ( VtkUtils_GetPoints( pd, &pts, &numPts ) != SV_OK ) {
    printf("ERR: VtkUtils_GetPoints failed\n");
    return SV_ERROR;
  }
  if ( VtkUtils_GetAllPolys( pd, &numPolys, &polys ) != SV_OK ) {
    printf("ERR: VtkUtils_GetAllPolys failed\n");
    delete [] pts;
    return SV_ERROR;
  }

  printf( "\n\n  ------ sys_geom_PrintTriStats ------\n" );

  pos = 0;
  minEdge = 0.0;    // these are needed
  minArea = 0.0;    // only to prevent
  minHeight = 0.0;  // compiler warnings
  min_e_id = -1;
  min_a_id = -1;
  min_h_id = -1;
  for ( i = 0; i < numPolys; i++ ) {
    if ( polys[pos] == 3 ) {
      numTri++;

      a = polys[pos+1];
      b = polys[pos+2];
      c = polys[pos+3];

      // Find the shortest edge of the triangle:
      len_ab = Distance( pts[3*a], pts[3*a+1], pts[3*a+2],
			 pts[3*b], pts[3*b+1], pts[3*b+2] );
      len_ac = Distance( pts[3*a], pts[3*a+1], pts[3*a+2],
			 pts[3*c], pts[3*c+1], pts[3*c+2] );
      len_bc = Distance( pts[3*b], pts[3*b+1], pts[3*b+2],
			 pts[3*c], pts[3*c+1], pts[3*c+2] );
      currMinEdge = svminimum( len_ab, len_ac );
      currMinEdge = svminimum( currMinEdge, len_bc );
      if ( ( i == 0 ) || ( currMinEdge < minEdge ) ) {
	minEdge = currMinEdge;
	min_e_id = i;
      }

      // Find triangle area:
      ab[0] = pts[3*b] - pts[3*a];
      ab[1] = pts[3*b+1] - pts[3*a+1];
      ab[2] = pts[3*b+2] - pts[3*a+2];
      ac[0] = pts[3*c] - pts[3*a];
      ac[1] = pts[3*c+1] - pts[3*a+1];
      ac[2] = pts[3*c+2] - pts[3*a+2];
      Cross( ab[0], ab[1], ab[2], ac[0], ac[1], ac[2],
	     &(cp[0]), &(cp[1]), &(cp[2]) );
      currArea = Magnitude( cp[0], cp[1], cp[2] ) / 2.0;
      if ( ( i == 0 ) || ( currArea < minArea ) ) {
	minArea = currArea;
	min_a_id = i;
      }

      // Find the smallest triangle height:
      // A(tri) = 1/2 (base) (height)
      currMaxEdge = svmaximum( len_ab, len_ac );
      currMaxEdge = svmaximum( currMaxEdge, len_bc );
      currMinHeight = 2 * currArea / currMaxEdge;
      if ( ( i == 0 ) || ( currMinHeight < minHeight ) ) {
	minHeight = currMinHeight;
	min_h_id = i;
      }
    } else {
      numOther++;
    }
    pos += polys[pos] + 1;
  }

  printf( "  >>>>>> num tri       [%d]\n", numTri );
  printf( "  >>>>>> num non-tri   [%d]\n", numOther );
  printf( "  >>>>>> tot polys     [%d]\n", numPolys );
  printf( "  >>>>>> min edge      [%f]\n", minEdge );
  printf( "  >>>>>> min edge id   [%d]\n", min_e_id );
  printf( "  >>>>>> min area      [%f]\n", minArea );
  printf( "  >>>>>> min area id   [%d]\n", min_a_id );
  printf( "  >>>>>> min height    [%f]\n", minHeight );
  printf( "  >>>>>> min height id [%d]\n", min_h_id );
  printf( "\n\n" );

  return SV_OK;
}


// ------------------------
// sys_geom_PrintSmallPolys
// ------------------------

int sys_geom_PrintSmallPolys( cvPolyData *src, double sideTol )
{
  vtkPolyData *pd;
  int numPts, numPolys;
  int numFound, minPolyId;
  vtkFloatingPointType *pts;
  vtkIdType *polys;

  pd = src->GetVtkPolyData();

  if ( VtkUtils_GetPointsFloat( pd, &pts, &numPts ) != SV_OK ) {
    printf("ERR: VtkUtils_GetPoints failed\n");
    return SV_ERROR;
  }
  if ( VtkUtils_GetAllPolys( pd, &numPolys, &polys ) != SV_OK ) {
    printf("ERR: VtkUtils_GetAllPolys failed\n");
    delete [] pts;
    return SV_ERROR;
  }

  printf ( "\n\n  ------ sys_geom_PrintSmallPolys ------\n" );

  cgeom_FindDegen( numPts, pts, numPolys, polys, sideTol, &numFound,
		   &minPolyId );

  printf ( "  >>>>>>  num degen polys [%d]. \n", numFound );
  printf ( "  >>>>>>  min poly id [%d]. \n", minPolyId );
  printf ( "\n\n");

  delete [] pts;
  delete [] polys;

  return SV_OK;
}


// ---------------------
// sys_geom_RmSmallPolys
// ---------------------

int sys_geom_RmSmallPolys( cvPolyData *src, double sideTol, cvPolyData **dst )
{
  vtkPolyData *pd;
  int numPts, numPolys;
  vtkFloatingPointType *pts;
  vtkIdType *polys;
  int numRemoved, minPolyId;
  int numNewPts, numNewPolys;
  vtkFloatingPointType *newPts;
  vtkIdType *newPolys;
  vtkPolyData *result;

  pd = src->GetVtkPolyData();

  if ( VtkUtils_GetPointsFloat( pd, &pts, &numPts ) != SV_OK ) {
    printf("ERR: VtkUtils_GetPoints failed\n");
    return SV_ERROR;
  }
  if ( VtkUtils_GetAllPolys( pd, &numPolys, &polys ) != SV_OK ) {
    printf("ERR: VtkUtils_GetAllPolys failed\n");
    delete [] pts;
    return SV_ERROR;
  }

  printf ( "\n\n  ------ sys_geom_RmSmallPolys ------\n" );

  cgeom_FindDegen( numPts, pts, numPolys, polys, sideTol,
		   &numRemoved, &minPolyId );

  printf ( "  >>>>>>  num degen polys [%d]. \n", numRemoved );
  printf ( "  >>>>>>  min poly id [%d]. \n", minPolyId );
  printf ( "\n\n");

  cgeom_FixDegen( numPts, pts, numPolys, polys, sideTol,
                  &numNewPts, &newPts, &numNewPolys, &newPolys );

  printf ( "  >>>>>>  num new pts   [%d]. \n", numNewPts );
  printf ( "  >>>>>>  num new polys [%d]. \n", numNewPolys );
  printf ( "\n\n" );

  if ( VtkUtils_NewVtkPolyData( &result, numNewPts, newPts, numNewPolys,
				newPolys ) != SV_OK ) {
    printf("ERR: VtkUtils_NewVtkPolyData failed\n");
    delete [] pts;
    delete [] polys;
    delete [] newPts;
    delete [] newPolys;
    return SV_ERROR;
  }

  (*dst) = new cvPolyData( result );
  result->Delete();

  delete [] pts;
  delete [] polys;
  delete [] newPts;
  delete [] newPolys;

  return SV_OK;
}


/* ------------- */
/* sys_geom_BBox */
/* ------------- */
// bbox MUST be a caller-allocated array of 6 doubles.  bbox is filled
// as follows:
//   bbox[0]  min x
//   bbox[1]  max x
//   bbox[2]  min y
//   bbox[3]  max y
//   bbox[4]  min z
//   bbox[5]  max z

int sys_geom_BBox( cvPolyData *obj, double bbox[] )
{
  vtkPolyData *pd;
  double *pts;
  int numPts;
  int i;

  pd = obj->GetVtkPolyData();

  if ( VtkUtils_GetPoints( pd, &pts, &numPts ) != SV_OK ) {
    printf("ERR: VtkUtils_GetPoints failed\n");
    return SV_ERROR;
  }

  for ( i = 0; i < numPts; i++ ) {
    if ( i == 0 ) {
      bbox[0] = bbox[1] = pts[3*i];
      bbox[2] = bbox[3] = pts[3*i+1];
      bbox[4] = bbox[5] = pts[3*i+2];
    }

    bbox[0] = svminimum( bbox[0], pts[3*i] );
    bbox[1] = svmaximum( bbox[1], pts[3*i] );

    bbox[2] = svminimum( bbox[2], pts[3*i+1] );
    bbox[3] = svmaximum( bbox[3], pts[3*i+1] );

    bbox[4] = svminimum( bbox[4], pts[3*i+2] );
    bbox[5] = svmaximum( bbox[5], pts[3*i+2] );
  }

  delete [] pts;
  return SV_OK;
}


/* ---------------------- */
/* sys_geom_OrientProfile */
/* ---------------------- */

int sys_geom_OrientProfile( cvPolyData *src, double ppt[], double ptan[],
			    double xhat[], cvPolyData **dst )
{
  double yhat[3];
  vtkCellArray *lines;
  vtkPoints *pts = vtkPoints::New();
  vtkPolyData *srcPd = src->GetVtkPolyData();
  vtkPolyData *pd = vtkPolyData::New();
  int i, numPts;
  vtkFloatingPointType origpt[3];
  vtkFloatingPointType newpt[3];
  vtkFloatingPointType trans[2];
  cvPolyData *result;

  NormVector( &(ptan[0]), &(ptan[1]), &(ptan[2]) );
  NormVector( &(xhat[0]), &(xhat[1]), &(xhat[2]) );
  Cross( ptan[0], ptan[1], ptan[2], xhat[0], xhat[1], xhat[2],
	 &(yhat[0]), &(yhat[1]), &(yhat[2]) );
  NormVector( &(yhat[0]), &(yhat[1]), &(yhat[2]) );

  lines = VtkUtils_DeepCopyCells( srcPd->GetLines() );
  numPts = srcPd->GetNumberOfPoints();
  for ( i = 0; i < numPts; i++ ) {
    srcPd->GetPoint( i, origpt );
    trans[0] = origpt[0];
    trans[1] = origpt[1];
    newpt[0] = ppt[0] + trans[0] * xhat[0] + trans[1] * yhat[0];
    newpt[1] = ppt[1] + trans[0] * xhat[1] + trans[1] * yhat[1];
    newpt[2] = ppt[2] + trans[0] * xhat[2] + trans[1] * yhat[2];
    pts->InsertNextPoint( newpt );
  }

  pd->SetPoints( pts );
  pd->SetLines( lines );
  pts->Delete();
  lines->Delete();
  result = new cvPolyData( pd );
  pd->Delete();

  *dst = result;

  return SV_OK;
}


/* ------------------------- */
/* sys_geom_DisorientProfile */
/* ------------------------- */

int sys_geom_DisorientProfile( cvPolyData *src, double ppt[], double ptan[],
			       double xhat[], cvPolyData **dst )
{
  double yhat[3];
  double S[9], detS;
  double A[9];
  double B[9];
  vtkCellArray *lines;
  vtkPoints *pts = vtkPoints::New();
  vtkPolyData *srcPd = src->GetVtkPolyData();
  vtkPolyData *pd = vtkPolyData::New();
  int i, numPts;
  vtkFloatingPointType srcpt[3];
  vtkFloatingPointType dstpt[3];
  cvPolyData *result;

  double ep = 1e6 * FindMachineEpsilon();

  NormVector( &(ptan[0]), &(ptan[1]), &(ptan[2]) );
  NormVector( &(xhat[0]), &(xhat[1]), &(xhat[2]) );
  Cross( ptan[0], ptan[1], ptan[2], xhat[0], xhat[1], xhat[2],
	 &(yhat[0]), &(yhat[1]), &(yhat[2]) );
  NormVector( &(yhat[0]), &(yhat[1]), &(yhat[2]) );

  // Set up S, A and B for use with Cramer's Rule to find dstpt[0] and
  // dstpt[1], respectively:

  S[0] = xhat[0];
  S[1] = xhat[1];
  S[2] = xhat[2];

  S[3] = yhat[0];
  S[4] = yhat[1];
  S[5] = yhat[2];

  S[6] = ptan[0];
  S[7] = ptan[1];
  S[8] = ptan[2];

  detS = misc_Det3x3(S);

  A[3] = yhat[0];
  A[4] = yhat[1];
  A[5] = yhat[2];

  A[6] = ptan[0];
  A[7] = ptan[1];
  A[8] = ptan[2];

  B[0] = xhat[0];
  B[1] = xhat[1];
  B[2] = xhat[2];

  B[6] = ptan[0];
  B[7] = ptan[1];
  B[8] = ptan[2];

  /*
  a = xhat[0];
  b = yhat[0];
  c = xhat[1];
  d = yhat[1];
  if ( fabs(a*d - b*c) < ep ) {
    printf("ERR: singular disorientation matrix\n");
    pts->Delete();
    pd->Delete();
    *dst = nullptr;
    return SV_ERROR;
  }
  coeff = 1.0 / ( a*d - b*c );

  lines = VtkUtils_DeepCopyCells( srcPd->GetLines() );
  numPts = srcPd->GetNumberOfPoints();
  for ( i = 0; i < numPts; i++ ) {
    srcPd->GetPoint( i, srcpt );
    dstpt[0] = coeff * ( d*(srcpt[0] - ppt[0]) - b*(srcpt[1] - ppt[1]) );
    dstpt[1] = coeff * ( -c*(srcpt[0] - ppt[0]) + a*(srcpt[1] - ppt[1]) );
    dstpt[2] = 0.0;
    pts->InsertNextPoint( dstpt );
  }
  */

  lines = VtkUtils_DeepCopyCells( srcPd->GetLines() );
  numPts = srcPd->GetNumberOfPoints();
  for ( i = 0; i < numPts; i++ ) {

    srcPd->GetPoint( i, srcpt );

    A[0] = srcpt[0] - ppt[0];
    A[1] = srcpt[1] - ppt[1];
    A[2] = srcpt[2] - ppt[2];

    B[3] = srcpt[0] - ppt[0];
    B[4] = srcpt[1] - ppt[1];
    B[5] = srcpt[2] - ppt[2];

    dstpt[0] = (1.0 / detS) * ( misc_Det3x3(A) );
    dstpt[1] = (1.0 / detS) * ( misc_Det3x3(B) );
    dstpt[2] = 0.0;
    pts->InsertNextPoint( dstpt );
  }

  pd->SetPoints( pts );
  pd->SetLines( lines );
  pts->Delete();
  lines->Delete();
  result = new cvPolyData( pd );
  pd->Delete();

  *dst = result;

  return SV_OK;
}


/* ------------------ */
/* sys_geom_Translate */
/* ------------------ */
/* Caller is responsible for cleaning up the result. */

int sys_geom_Translate( cvPolyData *src, double translate[], cvPolyData **dst )
{
  //  cvPolyData *result = new cvPolyData( src );
  cvPolyData *result = sys_geom_DeepCopy( src );
  int i, numPts;
  vtkFloatingPointType pt[3];

  vtkPoints *pts = result->GetVtkPolyData()->GetPoints();
  numPts = pts->GetNumberOfPoints();
  for ( i = 0; i < numPts; i++ ) {
    pts->GetPoint( i, pt );
    pt[0] += translate[0];
    pt[1] += translate[1];
    pt[2] += translate[2];
    pts->SetPoint( i, pt );
  }
  *dst = result;

  return SV_OK;
}


// -----------------
// sys_geom_ScaleAvg
// -----------------

int sys_geom_ScaleAvg( cvPolyData *src, double factor, cvPolyData **dst )
{
  cvPolyData *result = sys_geom_DeepCopy( src );
  int i, numPts;
  double avgPt[3];
  vtkFloatingPointType pt[3];
  vtkFloatingPointType vec[3];

  sys_geom_AvgPt( src, avgPt );
  vtkPoints *pts = result->GetVtkPolyData()->GetPoints();
  numPts = pts->GetNumberOfPoints();
  for ( i = 0; i < numPts; i++ ) {
    pts->GetPoint( i, pt );
    vec[0] = factor * (pt[0] - avgPt[0]);
    vec[1] = factor * (pt[1] - avgPt[1]);
    vec[2] = factor * (pt[2] - avgPt[2]);
    pt[0] = avgPt[0] + vec[0];
    pt[1] = avgPt[1] + vec[1];
    pt[2] = avgPt[2] + vec[2];
    pts->SetPoint( i, pt );
  }
  *dst = result;

  return SV_OK;
}


// --------------
// sys_geom_Align
// --------------

cvPolyData *sys_geom_Align( cvPolyData *ref, cvPolyData *src )
{
  double refNrm[3];
  double srcNrm[3];
  double *refPts, *srcPts;
  int numRefPts, numSrcPts;
  double refAvg[3];
  double srcAvg[3];
  double refStart[3];
  double radial[3];
  double refCross[3];
  double currCross[3];
  cvPolyData *dst;
  double currScore, maxScore;
  int posId;

  if ( sys_geom_PolygonNormal( ref, refNrm ) != SV_OK ) {
    printf( "ERR: normal calculation for reference polygon failed\n" );
    return nullptr;
  }

  if ( sys_geom_GetOrderedPts( ref, &refPts, &numRefPts ) != SV_OK ) {
    printf( "ERR: get ref ordered points failed\n" );
    return nullptr;
  }
  refStart[0] = refPts[0];
  refStart[1] = refPts[1];
  refStart[2] = refPts[2];
  delete [] refPts;

  // Compute the target vector ref norm cross ref radial vec at start
  // pos:
  sys_geom_AvgPt( ref, refAvg );
  radial[0] = refStart[0] - refAvg[0];
  radial[1] = refStart[1] - refAvg[1];
  radial[2] = refStart[2] - refAvg[2];
  Cross( refNrm[0], refNrm[1], refNrm[2],
	 radial[0], radial[1], radial[2],
	 &(refCross[0]), &(refCross[1]), &(refCross[2]) );
  NormVector( &(refCross[0]), &(refCross[1]), &(refCross[2]) );

  if ( sys_geom_PolygonNormal( src, srcNrm ) != SV_OK ) {
    printf( "ERR: normal calculation for source polygon failed\n" );
    return nullptr;
  }

  // If src normal opposes ref normal, then invert src.  This is
  // reasonable because this alignment function is only meant for use
  // with neighboring curves which are changing direction gradually.
  if ( Dot( refNrm[0], refNrm[1], refNrm[2], srcNrm[0], srcNrm[1],
	    srcNrm[2] ) < 0.0 ) {
    VtkUtils_ReverseAllCells( src->GetVtkPolyData() );
  }

  if ( sys_geom_GetOrderedPts( src, &srcPts, &numSrcPts ) != SV_OK ) {
    printf( "ERR: get src ordered points failed\n" );
    return nullptr;
  }
  sys_geom_AvgPt( src, srcAvg );

  // Foreach pos p in the src polygon, compute src norm cross radial
  // vec at p.  A score can then be computed as the dot between the
  // reference direction (i.e. refCross) and the current direction
  // (i.e. currCross).  Note that this strategy breaks down as refNrm
  // cross srcNrm --> refCross.  However, if we assume that adjacent
  // profiles won't change direction too abruptly, this is OK.  Note
  // also that this implies that we should apply sys_geom_Align in a
  // cascading fashion (i.e. align b to a, c to b, d to c, etc.) as
  // opposed to using a single base profile (i.e. align b to a, c to
  // a, d to a, etc.).

  for ( int i = 0; i < numSrcPts; i++ ) {
    radial[0] = srcPts[3*i] - srcAvg[0];
    radial[1] = srcPts[3*i+1] - srcAvg[1];
    radial[2] = srcPts[3*i+2] - srcAvg[2];
    Cross( srcNrm[0], srcNrm[1], srcNrm[2],
	   radial[0], radial[1], radial[2],
	   &(currCross[0]), &(currCross[1]), &(currCross[2]) );
    NormVector( &(currCross[0]), &(currCross[1]), &(currCross[2]) );
    currScore = Dot( refCross[0], refCross[1], refCross[2],
		     currCross[0], currCross[1], currCross[2] );
    if ( i == 0 ) {
      maxScore = currScore;
      posId = i;
    } else {
      if ( currScore > maxScore ) {
	posId = i;
      }
      maxScore = svmaximum( maxScore, currScore );
    }
  }
  delete [] srcPts;

  // No re-alignment:
  if ( posId == 0 ) {
    printf( "NOTE: no adjustment to alignment [%s]\n", src->GetName() );
    dst = new cvPolyData( src );
    return dst;
  }

  dst = sys_geom_ReorderPolygon( src, posId );
  return dst;
}


// -----------------------
// sys_geom_ReorderPolygon
// -----------------------

cvPolyData *sys_geom_ReorderPolygon( cvPolyData *src, int startIx )
{
  double *srcPts;
  int numSrcPts;
  vtkFloatingPointType *alignedPts;
  vtkIdType *cells;
  vtkPolyData *pd;
  cvPolyData *dst;
  int i, j;

  if ( sys_geom_GetOrderedPts( src, &srcPts, &numSrcPts ) != SV_OK ) {
    printf( "ERR: get src ordered points failed\n" );
    return nullptr;
  }

  if ( ( startIx < 0 ) || ( startIx >= numSrcPts ) ) {
    printf("ERR: index %d out of range\n", startIx);
    delete [] srcPts;
    return nullptr;
  }

  alignedPts = new vtkFloatingPointType [3 * numSrcPts];
  for ( i = 0; i < numSrcPts; i++ ) {
    j = (startIx + i) % numSrcPts;
    alignedPts[3*i] = srcPts[3*j];
    alignedPts[3*i+1] = srcPts[3*j+1];
    alignedPts[3*i+2] = srcPts[3*j+2];
  }
  cells = new vtkIdType [3 * numSrcPts];
  for ( i = 0; i < numSrcPts; i++ ) {
    cells[3*i] = 2;
    cells[3*i+1] = i;
    cells[3*i+2] = (i + 1) % numSrcPts;
  }
  delete [] srcPts;
  if ( VtkUtils_NewVtkPolyDataLines( &pd, numSrcPts, alignedPts, numSrcPts,
				     cells ) != SV_OK ) {
    printf( "ERR: poly data creation failed\n" );
    delete [] alignedPts;
    delete [] cells;
    return nullptr;
  }
  dst = new cvPolyData( pd );
  pd->Delete();

  delete [] alignedPts;
  delete [] cells;

  return dst;
}


// --------------------
// sys_geom_AlignByDist
// --------------------

cvPolyData *sys_geom_AlignByDist( cvPolyData *ref, cvPolyData *src )
{
  double refNrm[3], srcNrm[3];
  double *refPts;
  int numRefPts;
  double *srcPts;
  int numSrcPts;
  int ix;
  cvPolyData *dst;

  // not sure this normal stuff makes sense? nw.
  if ( sys_geom_PolygonNormal( ref, refNrm ) != SV_OK ) {
    printf( "ERR: normal calculation for reference polygon failed\n" );
    return nullptr;
  }
  if ( sys_geom_PolygonNormal( src, srcNrm ) != SV_OK ) {
    printf( "ERR: normal calculation for source polygon failed\n" );
    return nullptr;
  }

  // printf( "Aligning profile [%s]\n", src->GetName() );

  // If src normal opposes ref normal, then invert src.  This is
  // reasonable because this alignment function is only meant for use
  // with neighboring curves which are changing direction gradually.
  if ( Dot( refNrm[0], refNrm[1], refNrm[2], srcNrm[0], srcNrm[1],
	    srcNrm[2] ) < 0.0 ) {
      //fprintf(stdout,"  Reversing src.\n");
      VtkUtils_ReverseAllCells( src->GetVtkPolyData() );
  }

  // Get ref and src points:
  if ( sys_geom_GetOrderedPts( ref, &refPts, &numRefPts ) != SV_OK ) {
    printf( "ERROR: get ref ordered points failed\n" );
    return nullptr;
  }
  if ( sys_geom_GetOrderedPts( src, &srcPts, &numSrcPts ) != SV_OK ) {
    delete [] refPts;
    printf( "ERROR: get src ordered points failed\n" );
    return nullptr;
  }

  // find the closest two points in 3-space between the two
  // profiles.  Note that it is possible two pts are the same
  // distance from a corresponding pt on another curve and the
  // one picked by this code is nearly random.  But this should
  // be okay.

  if (numRefPts != numSrcPts) {
      fprintf(stderr,"ERROR:  must have equal number of pts to align curves by distance~\n");
      delete [] srcPts;
      delete [] refPts;
      return SV_ERROR;
  }

  double d2 = 0;
  double d2min = 9999999999.99;
  int refPtId = -1;
  int dstPtId = -1;

  for (int ki = 0; ki < numRefPts; ki++) {
    for (int kj = 0; kj < numSrcPts; kj++) {
      d2 = 0;
      int pt1ix = ki;
      int pt2ix = kj;
      for (int i = 0; i < numRefPts; i++) {
          d2 += ((refPts[3*pt1ix+0]-srcPts[3*pt2ix+0]) * (refPts[3*pt1ix+0]-srcPts[3*pt2ix+0])) +
               ((refPts[3*pt1ix+1]-srcPts[3*pt2ix+1]) * (refPts[3*pt1ix+1]-srcPts[3*pt2ix+1])) +
               ((refPts[3*pt1ix+2]-srcPts[3*pt2ix+2]) * (refPts[3*pt1ix+2]-srcPts[3*pt2ix+2]));
          pt2ix++;
          if (pt2ix == numSrcPts) pt2ix = 0;
          pt1ix++;
          if (pt1ix == numRefPts) pt1ix = 0;
      }
      if (d2 < d2min) {
          refPtId = ki;
          dstPtId = kj;
          d2min = d2;
      }
    }
  }

  //fprintf(stdout,"  refPtId: %i  dstPtId: %i  d2min: %lf\n",refPtId,dstPtId,d2min);

  delete [] srcPts;
  delete [] refPts;

  // check for error condition
  if (refPtId < 0) {
      fprintf(stderr,"ERROR:  could not find min distance between curves?!\n");
      return SV_ERROR;
  }

  // No re-alignment:
  if ( refPtId == dstPtId ) {
    //printf( "  NOTE: no adjustment to alignment [%s]\n", src->GetName() );
    dst = new cvPolyData( src );
    return dst;
  }

  if ( dstPtId > refPtId ) {
      ix = dstPtId - refPtId;
  } else {
      ix = dstPtId + (numRefPts -refPtId);
  }

  //fprintf(stdout,"  ix: %i\n",ix);

  dst = sys_geom_ReorderPolygon(src, ix);

  return dst;

}


/* ----------------- */
/* sys_geom_Classify */
/* ----------------- */
/* Note that there is no deep copy of data here like there is
 * sys_geom_PtInPoly.  So hopefully we can get away without adding the
 * static object pointers we used in sys_geom_PtInPoly.
 */

int sys_geom_Classify( cvPolyData *obj, double pt[], int *result )
{
  vtkPolyData *pd;
  vtkCellArray *polys;
  int numPolys;
  vtkFloatingPointType tmp[3];
  const vtkIdType *ptIds;
  vtkIdType npts;

  ggemsGeoPoint *verts;
  int maxVerts = 0;
  ggemsGeoPoint p;
  Rdouble Area = 0.0;

  pd = obj->GetVtkPolyData();
  polys = pd->GetPolys();
  numPolys = pd->GetNumberOfPolys();
  maxVerts = polys->GetMaxCellSize();

  verts = new ggemsGeoPoint [maxVerts];
  if ( verts == nullptr ) {
    return SV_ERROR;
  }

  p.x = pt[0];
  p.y = pt[1];
  p.z = pt[2];

  // Foreach poly:
  polys->InitTraversal();
  while ( polys->GetNextCell( npts, ptIds ) ) {

    // Foreach pt in poly, set up verts array:
    for (int j = 0; j < npts; j++) {
      pd->GetPoint( ptIds[j], tmp );
      verts[j].x = tmp[0];
      verts[j].y = tmp[1];
      verts[j].z = tmp[2];
    }

    // Compute solid angle for this poly:
    Area += ggemsgeo_solid_angle ( npts, verts, &p );
  }

  // inside  <--> 1
  // outside <--> -1

  if ((Area > 2*PI) || (Area < -2*PI)) {
    *result = 1;
  } else {
    *result = -1;
  }

  delete [] verts;
  return SV_OK;
}


/* ----------------- */
/* sys_geom_PtInPoly */
/* ----------------- */
/* Input cvPolyData should be planar and lie in the xy plane.  Only the
 * x and y components of the given test point will be examined.  1 is
 * returned for points in the polygon, -1 for points outside.
 */

static double *g_sys_geom_PtInPoly_pgon = nullptr;
static int g_sys_geom_PtInPoly_num = 0;

int sys_geom_PtInPoly( cvPolyData *obj, double pt[], int usePrevPoly, int *result )
{

  // to speed access, let the user use the previous polygon.  It is up
  // to the user to ensure this makes sense!
  if (usePrevPoly != 0) {
     if ( ggems_CrossingsMultiplyTest(g_sys_geom_PtInPoly_pgon ,
                                 g_sys_geom_PtInPoly_num, pt ) ) {
      *result = 1;
      return SV_OK;
    } else {
      *result = -1;
      return SV_OK;
    }
  }

  // lazy free of the previous polygon
  if (g_sys_geom_PtInPoly_pgon != nullptr) {
      delete [] g_sys_geom_PtInPoly_pgon;
      g_sys_geom_PtInPoly_pgon = nullptr;
  }

  double *pgon = nullptr;
  int num = 0;

  int havePolygon = 0;
  vtkFeatureEdges *edgeFilter;
  cvPolyData *tmppd;

  // check if we have a polygon in the cvPolyData.  If we do,
  // this obj is used to create line segments to be passed
  // to Ken's code which counts on line segments.
  vtkPolyData *pd = obj->GetVtkPolyData();

  if (pd->GetPolys()->GetNumberOfCells() > 0) {

      edgeFilter = vtkFeatureEdges::New();
      edgeFilter->BoundaryEdgesOn();
      edgeFilter->FeatureEdgesOff();
      edgeFilter->ManifoldEdgesOff();
      edgeFilter->NonManifoldEdgesOff();
      edgeFilter->SetInputData(pd);
      edgeFilter->Update();
      tmppd = new cvPolyData(edgeFilter->GetOutput());
      int status = sys_geom_Get2DPgon( tmppd, &pgon, &num );
      delete tmppd;
      edgeFilter->Delete();
      if (status != SV_OK ) {
        return SV_ERROR;
      }

  } else {

      if ( sys_geom_Get2DPgon( obj, &pgon, &num ) != SV_OK ) {
        return SV_ERROR;
      }

  }

  if (num == 0 || pgon == nullptr) {
      return SV_ERROR;
  }

  if ( ggems_CrossingsMultiplyTest( pgon, num, pt ) ) {
    *result = 1;
  } else {
    *result = -1;
  }

  // delete on next call to function
  //delete [] pgon;
  g_sys_geom_PtInPoly_pgon = pgon;
  g_sys_geom_PtInPoly_num = num;

  return SV_OK;
}


// -------------------
// sys_geom_sampleLoop
// -------------------

cvPolyData *sys_geom_sampleLoop( cvPolyData *src, int targetNumPts )
{
  cvPolyData *merged_pd;
  vtkPolyData *pd;
  double *pts;
  int numPts;
  vtkIdType *lines;
  int numLines;
  int *startIxs;
  int numRegions;
  int i, j;
  vtkFloatingPointType *ptsOut;
  vtkIdType *linesOut;
  vtkPolyData *pdOut;
  cvPolyData *result;
  double tol = 1e10 * FindMachineEpsilon();

  if ( targetNumPts < 3 ) {
    printf("ERR: target # pts must be >= 3\n");
    return nullptr;
  }

  merged_pd = sys_geom_MergePts( src );
  if ( merged_pd == nullptr ) {
    return SV_ERROR;
  }
  pd = merged_pd->GetVtkPolyData();

  // First, we just want to count the number of closed loops:
  if ( VtkUtils_GetPoints( pd, &pts, &numPts ) != SV_OK ) {
    delete merged_pd;
    return nullptr;
  }

  if ( VtkUtils_GetLines( pd, &lines, &numLines ) != SV_OK ) {
    delete merged_pd;
    delete [] pts;
    return nullptr;
  }
  delete merged_pd;

  if ( VtkUtils_FindClosedLineRegions( lines, numLines, numPts,
				       &startIxs, &numRegions ) != SV_OK ) {
    delete [] pts;
    delete [] lines;
    return nullptr;
  }
  delete [] startIxs;
  delete [] pts;
  delete [] lines;
  if ( numRegions != 1 ) {
    printf("ERR: sys_geom_sampleLoop requires input to contain exactly "
	   "1 closed loop\n");
    return nullptr;
  }

  // Now get an ordered point list:
  if ( sys_geom_GetOrderedPts( src, &pts, &numPts ) != SV_OK ) {
    return nullptr;
  }

  ptsOut = new vtkFloatingPointType [3*targetNumPts];
  linesOut = new vtkIdType [3*targetNumPts];

  // unfortunately I wrote my math code expecting 2-dimensional arrays
  // instead of flat structures, so I need to convert here.
  cvMath *mathobj = new cvMath();
  double **nwpts = mathobj->createArray(numPts,3);
  for (i = 0; i < numPts; i++) {
      nwpts[i][0]=pts[3*i+0];
      nwpts[i][1]=pts[3*i+1];
      nwpts[i][2]=pts[3*i+2];
  }

  double **outPts = nullptr;
  int closed = 1;
  if ((mathobj->linearInterpolateCurve(nwpts, numPts, closed, targetNumPts, &outPts)) == SV_ERROR) {
      mathobj->deleteArray(nwpts,numPts,3);
      delete mathobj;
      fprintf(stderr,"ERROR:  problems sampling curve.\n");
      delete [] ptsOut;
      delete [] linesOut;
      return nullptr;
  }

  for (i = 0; i < targetNumPts; i++) {
    ptsOut[3*i+0] = outPts[i][0];
    ptsOut[3*i+1] = outPts[i][1];
    ptsOut[3*i+2] = outPts[i][2];
  }

  mathobj->deleteArray(nwpts,numPts,3);
  mathobj->deleteArray(outPts,targetNumPts,3);
  delete mathobj;

  for ( i = 0; i < targetNumPts; i++ ) {
    if ( i == (targetNumPts-1) ) {
      j = 0;
    } else {
      j = i+1;
    }
    linesOut[3*i] = 2;
    linesOut[3*i+1] = i;
    linesOut[3*i+2] = j;
  }

  if ( VtkUtils_NewVtkPolyDataLines( &pdOut, targetNumPts, ptsOut,
				     targetNumPts, linesOut ) != SV_OK ) {
    delete [] ptsOut;
    delete [] linesOut;
    return nullptr;
  }

  result = new cvPolyData( pdOut );
  pdOut->Delete();

  delete [] ptsOut;
  delete [] linesOut;
  return result;
}

/* -------------- */
/* sys_geom_loft_solid */
/* -------------- */

int sys_geom_loft_solid( cvPolyData **srcs,int numSrcs,int useLinearSampleAlongLength,
		int useFFT,int numOutPtsAlongLength, int numOutPtsInSegs,
		int numLinearPtsAlongLength,int numModes,int splineType,double bias, double tension,double continuity, cvPolyData **dst )
{
  cvPolyData *result = nullptr;
  *dst = nullptr;

  vtkNew(vtkSVLoftSplineSurface,lofter);
  for (int i=0;i<numSrcs;i++)
  {
    vtkPolyData *newPd = srcs[i]->GetVtkPolyData();
    lofter->AddInputData(newPd);
  }
  lofter->SetUseLinearSampleAlongLength(useLinearSampleAlongLength);
  lofter->SetUseFFT(useFFT);
  lofter->SetNumOutPtsAlongLength(numOutPtsAlongLength);
  lofter->SetNumOutPtsInSegs(numOutPtsInSegs);
  lofter->SetNumLinearPtsAlongLength(numLinearPtsAlongLength);
  lofter->SetNumModes(numModes);
  lofter->SetSplineType(splineType);
  lofter->SetBias(bias);
  lofter->SetTension(tension);
  lofter->SetContinuity(continuity);
  try {
    lofter->Update();

    result = new cvPolyData(lofter->GetOutput());
    *dst = result;
  }
  catch (...) {
    fprintf(stderr,"ERROR in boolean operation.\n");
    fflush(stderr);
    return SV_ERROR;
  }

  return SV_OK;
}

/* -------------- */
/* sys_geom_loft_solid_with_nurbs */
/* -------------- */

int sys_geom_loft_solid_with_nurbs(cvPolyData **srcs, int numSrcs, int uDegree,
                                   int vDegree, double uSpacing, double vSpacing,
                                   const char *uKnotSpanType, const char *vKnotSpanType,
                                   const char *uParametricSpanType, const char *vParametricSpanType,
                                   vtkSVNURBSSurface *surface,
                                   cvPolyData **dst )
{
  cvPolyData *result = nullptr;
  *dst = nullptr;

  vtkNew(vtkSVLoftNURBSSurface,lofter);

  // Set up the structured grid
  int dim[3]; dim[0] = numSrcs; dim[1] = srcs[0]->GetVtkPolyData()->GetNumberOfPoints() + 1; dim[2] = 1;
  vtkNew(vtkPoints, inputGridPoints);
  inputGridPoints->SetNumberOfPoints(dim[0] * dim[1]);
  vtkNew(vtkStructuredGrid, inputGrid);
  inputGrid->SetPoints(inputGridPoints);
  inputGrid->SetDimensions(dim);

  // Loop through to set points on structured grid
  int ptId;
  int pos[3];
  double pt[3];
  for (int i=0;i<numSrcs;i++)
  {
    for (int j=0; j<srcs[i]->GetVtkPolyData()->GetNumberOfPoints(); j++)
    {
      srcs[i]->GetVtkPolyData()->GetPoint(j, pt);
      pos[0] = i; pos[1] = j; pos[2] = 0;
      ptId = vtkStructuredData::ComputePointId(dim, pos);

      inputGrid->GetPoints()->SetPoint(ptId, pt);
    }

    // Get 1st point and copy to the end. For watertight surface, we need
    // to provide first point at the beginning and end.
    srcs[i]->GetVtkPolyData()->GetPoint(0, pt);
    pos[0] = i; pos[1] = srcs[i]->GetVtkPolyData()->GetNumberOfPoints(); pos[2] = 0;
    ptId = vtkStructuredData::ComputePointId(dim, pos);

    inputGrid->GetPoints()->SetPoint(ptId, pt);
  }

  // Set up lofter
  lofter->SetInputData(inputGrid);
  lofter->SetUDegree(uDegree);
  lofter->SetVDegree(vDegree);
  lofter->SetPolyDataUSpacing(uSpacing);
  lofter->SetPolyDataVSpacing(vSpacing);
  lofter->SetUKnotSpanType(uKnotSpanType);
  lofter->SetVKnotSpanType(vKnotSpanType);
  lofter->SetUParametricSpanType(uParametricSpanType);
  lofter->SetVParametricSpanType(vParametricSpanType);
  try {
    lofter->Update();
    if (lofter->GetOutput() == nullptr)
      return SV_ERROR;
    if (lofter->GetOutput()->GetNumberOfPoints() == 0)
      return SV_ERROR;

    surface->DeepCopy(lofter->GetSurface());

    // The NURBS is a vtkPolyDataAlgorithm and thus, returns a PolyData
    // representation. To get the NURBS surface use GetSurface()

    // Triangulate the surface
    vtkNew(vtkTriangleFilter, triangulator);
    triangulator->SetInputData(lofter->GetOutput());
    triangulator->Update();

    result = new cvPolyData(triangulator->GetOutput());
    *dst = result;
  }
  catch (...) {
    fprintf(stderr,"ERROR in creating solid with nurbs lofting.\n");
    fflush(stderr);
    return SV_ERROR;
  }

  return SV_OK;
}

// ---------------------
// sys_geom_2DWindingNum
// ---------------------
// Assumes src is a 2D polygon in the xy plane.

int sys_geom_2DWindingNum( cvPolyData *pgn )
{
  cvPolyData *tmp;
  vtkPolyData *pd;
  vtkIdType *lines;
  int numLines;
  double *pts;
  int numPts;
  int *lineIds;
  int numLineIds;
  int lineId;
  int curr, next;
  int currI, currJ;
  int nextI, nextJ;
  double currVec[3], nextVec[3];
  double sign;
  double dtheta;
  double tot_theta = 0.0;
  int wnum;

  tmp = sys_geom_MergePts( pgn );
  pd = tmp->GetVtkPolyData();

  VtkUtils_GetLines( pd, &lines, &numLines );
  VtkUtils_GetPoints( pd, &pts, &numPts );

  if ( VtkUtils_GetClosedLineRegion( lines, numLines, 0,
				     &lineIds, &numLineIds ) != SV_OK ) {
    delete tmp;
    delete [] lines;
    delete [] pts;
    printf( "ERR: get closed line region failed\n" );
    return 0;
  }

  for ( curr = 0; curr < numLineIds; curr++ ) {
    lineId = lineIds[curr];
    currI = lines[2*lineId];
    currJ = lines[2*lineId+1];
    if ( curr == (numLineIds-1) ) {
      next = 0;
    } else {
      next = curr + 1;
    }
    lineId = lineIds[next];
    nextI = lines[2*lineId];
    nextJ = lines[2*lineId+1];

    currVec[0] = pts[3*currJ] - pts[3*currI];
    currVec[1] = pts[3*currJ+1] - pts[3*currI+1];
    currVec[2] = 0.0;
    NormVector( &(currVec[0]), &(currVec[1]), &(currVec[2]) );
    nextVec[0] = pts[3*nextJ] - pts[3*nextI];
    nextVec[1] = pts[3*nextJ+1] - pts[3*nextI+1];
    nextVec[2] = 0.0;
    NormVector( &(nextVec[0]), &(nextVec[1]), &(nextVec[2]) );

    // This is nothing more than the z-component of curr x next:
    sign = currVec[0] * nextVec[1] - currVec[1] * nextVec[0];

    if ( sign < 0.0 ) {
      dtheta = - acos( currVec[0] * nextVec[0] + currVec[1] * nextVec[1] );
    } else {
      dtheta = acos( currVec[0] * nextVec[0] + currVec[1] * nextVec[1] );
    }

    tot_theta += dtheta;
  }

  wnum = svRound( tot_theta / (2 * CV_PI) );
  delete tmp;
  delete [] lines;
  delete [] pts;
  delete [] lineIds;
  return wnum;
}


// ----------------------
// sys_geom_PolygonNormal
// ----------------------

int sys_geom_PolygonNormal( cvPolyData *pgn, double n[] )
{
  double *pts;
  int numPts;
  int i, j;
  double v0[3], v1[3], v2[3];
  double ax, ay, az, bx, by, bz;

  if ( sys_geom_GetOrderedPts( pgn, &pts, &numPts ) != SV_OK ) {
    printf( "ERR: get ordered points failed\n" );
    return SV_ERROR;
  }

  // Adapted from vtk-3.1-beta/common/vtkPolygon.cxx:

  //  Because polygon may be concave, need to accumulate cross products to
  //  determine true normal.
  v1[0] = pts[0];
  v1[1] = pts[1];
  v1[2] = pts[2];

  v2[0] = pts[3];
  v2[1] = pts[4];
  v2[2] = pts[5];

  n[0] = 0.0;
  n[1] = 0.0;
  n[2] = 0.0;

  for ( i = 0; i < numPts; i++ ) {

    v0[0] = v1[0];
    v0[1] = v1[1];
    v0[2] = v1[2];

    v1[0] = v2[0];
    v1[1] = v2[1];
    v1[2] = v2[2];

    j = (i + 2) % numPts;
    v2[0] = pts[3*j];
    v2[1] = pts[3*j+1];
    v2[2] = pts[3*j+2];

    // order is important!!! to maintain consistency with polygon vertex order
    ax = v2[0] - v1[0];
    ay = v2[1] - v1[1];
    az = v2[2] - v1[2];

    bx = v0[0] - v1[0];
    by = v0[1] - v1[1];
    bz = v0[2] - v1[2];

    n[0] += (ay * bz - az * by);
    n[1] += (az * bx - ax * bz);
    n[2] += (ax * by - ay * bx);
  }

  NormVector( &(n[0]), &(n[1]), &(n[2]) );
  delete [] pts;
  return SV_OK;
}


// --------------
// sys_geom_AvgPt
// --------------
// This does NOT produce a centroid.

int sys_geom_AvgPt( cvPolyData *src, double pt[] )
{
  cvPolyData *tmp;
  vtkPolyData *pd;
  double *pts;
  int numPts;
  int i;

  tmp = sys_geom_MergePts( src );
  pd = tmp->GetVtkPolyData();
  if ( VtkUtils_GetPoints( pd, &pts, &numPts ) != SV_OK ) {
    printf( "ERR: get points failed\n" );
    delete tmp;
    return SV_ERROR;
  }

  pt[0] = pt[1] = pt[2] = 0.0;

  for ( i = 0; i < numPts; i++ ) {
    pt[0] += pts[3*i];
    pt[1] += pts[3*i+1];
    pt[2] += pts[3*i+2];
  }
  pt[0] /= numPts;
  pt[1] /= numPts;
  pt[2] /= numPts;

  delete tmp;
  delete [] pts;
  return SV_OK;
}


// --------------------------
// sys_geom_interpolateScalar
// --------------------------

int sys_geom_InterpolateScalar( cvPolyData *src, double pt[], double *scalar )
{
  // return value
  double s = 0.0;
  *scalar = s;

  vtkFloatingPointType x[3];
  vtkFloatingPointType closestPoint[3];
  vtkIdType cellId = 0;
  int subId = 0;
  vtkFloatingPointType dist2 = 0;
  vtkFloatingPointType pcoords[3];
  vtkFloatingPointType weights[10];
  vtkFloatingPointType *weightsPtr;
  vtkFloatingPointType *closestPointPtr;

  vtkPolyData *pd;
  pd = src->GetVtkPolyData();

  x[0]=pt[0];x[1]=pt[1];x[2]=pt[2];

  vtkCellLocator *locator = vtkCellLocator::New();
  vtkGenericCell *cell = vtkGenericCell::New();

  locator->SetDataSet(pd);
  locator->BuildLocator();

  locator->FindClosestPoint(x, closestPoint, cell, cellId, subId, dist2);
  closestPointPtr = closestPoint;
  weightsPtr = weights;
  if (cell->EvaluatePosition (x,closestPointPtr,subId,pcoords,dist2,weightsPtr) == 0) {
      fprintf(stderr,"ERROR:  Point is not inside of generic cell!\n");
      locator->Delete();
      cell->Delete();
      return SV_ERROR;
  }

  //fprintf(stdout,"pcoords: %f %f %f cellId: %i subId; %i dist: %f\n",
  //        pcoords[0],pcoords[1],pcoords[2],cellId,subId,sqrt(dist2));

  vtkIdList *ids = vtkIdList::New();
  ids->Allocate(10,10);
  ids->Initialize();

  pd->GetCellPoints(cellId,ids);

  if (ids->GetNumberOfIds() == 0) {
      fprintf(stderr,"ERROR:  No id's found for cell %i.\n",cellId);
      ids->Delete();
      locator->Delete();
      cell->Delete();
      return SV_ERROR;
  }

  vtkDataArray *vScalars = pd->GetPointData()->GetScalars();

  vtkFloatingPointType nodeScalar = 0.0;
  int numIds = ids->GetNumberOfIds();

  for (int i = 0; i < numIds; i++) {
    nodeScalar = vScalars->GetTuple1(ids->GetId(i));
    s += weights[i]*nodeScalar;
    //fprintf(stdout,"%i: weight: %f value: %f\n", i,weights[i],nodeScalar);
  }

  ids->Delete();
  locator->Delete();
  cell->Delete();

  *scalar = s;

  return SV_OK;
}



// --------------------------
// sys_geom_InterpolateVector
// --------------------------

int sys_geom_InterpolateVector( cvPolyData *src, double pt[], double vect[] )
{
  // return value
  double vx = 0.0;
  double vy = 0.0;
  double vz = 0.0;

  vect[0] = vx;
  vect[1] = vy;
  vect[2] = vz;

  vtkFloatingPointType x[3];
  vtkFloatingPointType closestPoint[3];
  vtkIdType cellId = 0;
  int subId = 0;
  vtkFloatingPointType dist2 = 0;
  vtkFloatingPointType pcoords[3];
  vtkFloatingPointType weights[10];
  vtkFloatingPointType *weightsPtr;
  vtkFloatingPointType *closestPointPtr;

  vtkPolyData *pd;
  pd = src->GetVtkPolyData();

  x[0]=pt[0];x[1]=pt[1];x[2]=pt[2];

  vtkCellLocator *locator = vtkCellLocator::New();
  vtkGenericCell *cell = vtkGenericCell::New();

  locator->SetDataSet(pd);
  locator->BuildLocator();

  locator->FindClosestPoint(x, closestPoint, cell, cellId, subId, dist2);

  closestPointPtr = closestPoint;
  weightsPtr = weights;
  if (cell->EvaluatePosition (x,closestPointPtr,subId,pcoords,dist2,weightsPtr) == 0) {
     fprintf(stderr,"ERROR:  Point is not inside of generic cell!\n");
     locator->Delete();
     cell->Delete();
     return SV_ERROR;
  }

  //  fprintf(stdout,"pcoords: %f %f %f cellId: %i subId; %i dist: %f\n",
  //      pcoords[0],pcoords[1],pcoords[2],cellId,subId,sqrt(dist2));

  vtkIdList *ids = vtkIdList::New();
  ids->Allocate(10,10);
  ids->Initialize();

  pd->GetCellPoints(cellId,ids);

  if (ids->GetNumberOfIds() == 0) {
      fprintf(stderr,"ERROR:  No id's found for cell %i.\n",cellId);
      ids->Delete();
      locator->Delete();
      cell->Delete();
      return SV_ERROR;
  }
  vtkDataArray *vVectors= pd->GetPointData()->GetVectors();

  vtkFloatingPointType *nodeVector;

  int numIds = ids->GetNumberOfIds();
  for (int i = 0; i < numIds; i++) {
    nodeVector = vVectors->GetTuple(ids->GetId(i));
    vx += weights[i]*nodeVector[0];
    vy += weights[i]*nodeVector[1];
    vz += weights[i]*nodeVector[2];
    //    fprintf(stdout,"%i: weight: %f value: %f %f %f\n", i,weights[i],nodeVector[0], nodeVector[1], nodeVector[2]);
  }
  ids->Delete();
  locator->Delete();
  cell->Delete();
  vect[0] = vx;
  vect[1] = vy;
  vect[2] = vz;
  return SV_OK;
}



// --------------------------
// sys_geom_IntersectWithLine
// --------------------------

int sys_geom_IntersectWithLine( cvPolyData *src, double p0[], double p1[], double intersect[] )
{
  // return value
  intersect[0] = 0.0;
  intersect[1] = 0.0;
  intersect[2] = 0.0;

  vtkFloatingPointType a0[3];
  vtkFloatingPointType a1[3];
  vtkFloatingPointType tol = 0.001;
  vtkFloatingPointType t = 0.0;
  vtkFloatingPointType x[3];
  vtkFloatingPointType pcoords[3];
  int subId = 0;
  vtkIdType cellId = 0;

  vtkPolyData *pd;
  pd = src->GetVtkPolyData();

  for (int i=0; i < 3; i++) {
      a0[i]=p0[i];
      a1[i]=p1[i];
  }

  vtkOBBTree *locator = vtkOBBTree::New();
  //vtkCellLocator *locator = vtkCellLocator::New();
  vtkGenericCell *cell = vtkGenericCell::New();

  locator->SetDataSet(pd);
  locator->BuildLocator();

  //fprintf(stdout,"a0: %f %f %f\n",a0[0],a0[1],a0[2]);
  //fprintf(stdout,"a1: %f %f %f\n",a1[0],a1[1],a1[2]);
  //fprintf(stdout,"tol: %f\n",tol);

  vtkSmartPointer<vtkPoints> intersectionPoints =
    vtkSmartPointer<vtkPoints>::New();
  x[0]=0;x[1]=0;x[2]=0;
  locator->IntersectWithLine(a0, a1, intersectionPoints,nullptr);
  if (intersectionPoints->GetNumberOfPoints() == 0) {
  //if (locator->IntersectWithLine(a0,a1,tol,t,x,pcoords,subId,cellId,cell) == 0) {
      fprintf(stderr,"ERROR:  Line does not intersect vtkPolyData!\n");
      locator->Delete();
      cell->Delete();
      return SV_ERROR;
  }
  intersectionPoints->GetPoint(0,x);

  locator->Delete();
  cell->Delete();

  intersect[0]=x[0];intersect[1]=x[1];intersect[2]=x[2];

  return SV_OK;
}


// -----------------
//   geom_warp3dPts
// -----------------

cvPolyData *sys_geom_warp3dPts(cvPolyData *src, double scale) {

    vtkPolyData *orgpd = src->GetVtkPolyData();
    int numPts = orgpd->GetNumberOfPoints();
    fprintf(stdout,"numPts: %i\n",numPts);

   // get the normals and vectors
    vtkDataArray* normals = orgpd->GetPointData()->GetNormals();
    vtkDataArray* vectors = orgpd->GetPointData()->GetVectors();
    vtkPoints* orgpts = orgpd->GetPoints();

    // create return vtk vector
    vtkPoints *newpts = vtkPoints::New();
    //newpts->SetNumberOfComponents(3);
    newpts->Allocate(numPts,10000);
    newpts->Initialize();

    vtkFloatArray *mags = vtkFloatArray::New();
    mags->SetNumberOfComponents(1);
    mags->Allocate(numPts,10000);
    mags->Initialize();

    vtkFloatingPointType nrm[3];
    vtkFloatingPointType v[3];
    vtkFloatingPointType newpt[3];
    vtkFloatingPointType pt[3];

    vtkFloatingPointType v_dot_n = 0.0;

    for (int i = 0; i < numPts; i++) {
           // get outward normal
           normals->GetTuple(i,nrm);
           vectors->GetTuple(i,v);
           orgpts->GetPoint(i,pt);

           // calculate normal component
           v_dot_n = v[0]*nrm[0]+v[1]*nrm[1]+v[2]*nrm[2];
           mags->InsertNextTuple1(v_dot_n);

           // scale by factor and add along normal vector
           newpt[0] = pt[0]+v_dot_n*scale*nrm[0];
           newpt[1] = pt[1]+v_dot_n*scale*nrm[1];
           newpt[2] = pt[2]+v_dot_n*scale*nrm[2];

           newpts->InsertNextPoint(newpt[0],newpt[1],newpt[2]);
    }

    // create cvPolyData object to return
    vtkPolyData* pd = vtkPolyData::New();
    pd->CopyStructure(orgpd);
    pd->SetPoints(newpts);
    pd->GetPointData()->SetScalars(mags);
    cvPolyData* reposobj = new cvPolyData(pd);
    return reposobj;

}


// ----------------------
//   geom_mathPointData
// ----------------------

int sys_geom_mathPointData( cvPolyData *srcA, cvPolyData *srcB, sys_geom_math_scalar scflag,
                            sys_geom_math_vector vflag, cvPolyData **dst ) {
    int i = 0;
    int j = 0;
    vtkFloatingPointType myvec[3];
    vtkFloatingPointType s=0;
    vtkFloatingPointType tmpvec[3];
    vtkFloatingPointType tmps=0;
    vtkFloatingPointArrayType *scalar = nullptr;
    vtkFloatingPointArrayType *vec = nullptr;

    // all of the pds must have the same num pts
    int numPtsA = srcA->GetVtkPolyData()->GetNumberOfPoints();
    int numPtsB = srcB->GetVtkPolyData()->GetNumberOfPoints();
    int numPts = numPtsA;
    if (numPtsA != numPtsB) {
        return SV_ERROR;
    }

    if (scflag == SYS_GEOM_NO_SCALAR && vflag == SYS_GEOM_NO_VECTOR) {
        return SV_ERROR;
    }

    // get pointers to data
    if (scflag != SYS_GEOM_NO_SCALAR) {
      vtkDataArray *scalarsA=srcA->GetVtkPolyData()->GetPointData()->GetScalars();
      vtkDataArray *scalarsB=srcB->GetVtkPolyData()->GetPointData()->GetScalars();
      // create return vtk scalar array
      scalar = vtkFloatingPointArrayType::New();
      scalar->SetNumberOfComponents(1);
      scalar->Allocate(numPts,1000);
      scalar->Initialize();
      for (i = 0; i < numPts; i++) {
        s = scalarsA->GetTuple1(i);
        tmps = scalarsB->GetTuple1(i);
        if (scflag == SYS_GEOM_ADD_SCALAR) {
           s = s + tmps;
        } else if (scflag == SYS_GEOM_SUBTRACT_SCALAR) {
           s = s - tmps;
        } else if (scflag == SYS_GEOM_MULTIPLY_SCALAR) {
           s = s * tmps;
        } else if (scflag == SYS_GEOM_DIVIDE_SCALAR) {
           s = s / tmps;
        } else {
          fprintf(stdout,"invalid flag!\n");
          return SV_ERROR;
        }
        scalar->InsertNextTuple1(s);
      }
    }

    if (vflag != SYS_GEOM_NO_VECTOR) {
      vtkDataArray *vectorsA=srcA->GetVtkPolyData()->GetPointData()->GetVectors();
      vtkDataArray *vectorsB=srcB->GetVtkPolyData()->GetPointData()->GetVectors();
      // create return vtk vector array
      vec = vtkFloatingPointArrayType::New();
      vec->SetNumberOfComponents(3);
      vec->Allocate(numPts,1000);
      vec->Initialize();

      for (i = 0; i < numPts; i++) {
        vectorsA->GetTuple(i,myvec);
        vectorsB->GetTuple(i,tmpvec);
        if (vflag == SYS_GEOM_ADD_VECTOR) {
          myvec[0] = myvec[0]+tmpvec[0];
          myvec[1] = myvec[1]+tmpvec[1];
          myvec[2] = myvec[2]+tmpvec[2];
        } else if (vflag == SYS_GEOM_SUBTRACT_VECTOR) {
          myvec[0] = myvec[0]-tmpvec[0];
          myvec[1] = myvec[1]-tmpvec[1];
          myvec[2] = myvec[2]-tmpvec[2];
        } else if (vflag == SYS_GEOM_MULTIPLY_VECTOR) {
          myvec[0] = myvec[0]*tmpvec[0];
          myvec[1] = myvec[1]*tmpvec[1];
          myvec[2] = myvec[2]*tmpvec[2];
        } else if (vflag == SYS_GEOM_DIVIDE_VECTOR) {
          myvec[0] = myvec[0]/tmpvec[0];
          myvec[1] = myvec[1]/tmpvec[1];
          myvec[2] = myvec[2]/tmpvec[2];
        } else {
          fprintf(stdout,"invalid flag!\n");
          return SV_ERROR;
        }
        vec->InsertNextTuple3(myvec[0],myvec[1],myvec[2]);
      }
    }

    // create cvPolyData object to return
    vtkPolyData* pd = vtkPolyData::New();
    pd->CopyStructure(srcA->GetVtkPolyData());
    if (scflag !=  SYS_GEOM_NO_SCALAR) {
      pd->GetPointData()->SetScalars(scalar);
    }
    if (vflag != SYS_GEOM_NO_VECTOR) {
      pd->GetPointData()->SetVectors(vec);
    }

    cvPolyData* reposobj = new cvPolyData(pd);
    *dst =  reposobj;
    pd->Delete();

    return SV_OK;
}


// ----------------------
//   geom_Project
// ----------------------

int sys_geom_Project( cvPolyData *srcA, cvPolyData *srcB, sys_geom_math_scalar scflag,
                            sys_geom_math_vector vflag, cvPolyData **dst ) {

    int i = 0;
    int j = 0;

    vtkFloatingPointType s=0;
    vtkFloatingPointArrayType *scalar = nullptr;
    vtkFloatingPointArrayType *vec = nullptr;

    double vx = 0.0;
    double vy = 0.0;
    double vz = 0.0;

    vtkFloatingPointType x[3];
    vtkFloatingPointType closestPoint[3];
    vtkIdType cellId = 0;
    int subId = 0;
    vtkFloatingPointType dist2 = 0;
    vtkFloatingPointType pcoords[3];
    vtkFloatingPointType weights[10];
    vtkFloatingPointType *weightsPtr;
    vtkFloatingPointType *closestPointPtr;

    vtkPolyData *pdA = srcA->GetVtkPolyData();
    vtkPolyData *pdB = srcB->GetVtkPolyData();

    // all of the pds must have the same num pts
    int numPtsA = pdA->GetNumberOfPoints();
    int numPtsB = pdB->GetNumberOfPoints();

    if (scflag == SYS_GEOM_NO_SCALAR && vflag == SYS_GEOM_NO_VECTOR) {
        return SV_ERROR;
    }

    // build a locator to find closest points in A
    vtkCellLocator *locator = vtkCellLocator::New();
    vtkGenericCell *cell = vtkGenericCell::New();

    locator->SetDataSet(pdA);
    locator->BuildLocator();

    vtkDataArray *scalarsA;
    vtkDataArray *vectorsA;

    // get pointers to data and create return objects
    if (scflag != SYS_GEOM_NO_SCALAR) {
      scalarsA=srcA->GetVtkPolyData()->GetPointData()->GetScalars();
      // create return vtk scalar array
      scalar = vtkFloatingPointArrayType::New();
      scalar->SetNumberOfComponents(1);
      scalar->Allocate(numPtsB,1000);
      scalar->Initialize();
    }
    if (vflag != SYS_GEOM_NO_VECTOR) {
      vectorsA=srcA->GetVtkPolyData()->GetPointData()->GetVectors();
      // create return vtk vector array
      vec = vtkFloatingPointArrayType::New();
      vec->SetNumberOfComponents(3);
      vec->Allocate(numPtsB,1000);
      vec->Initialize();
    }

    vtkIdList *ids = vtkIdList::New();
    ids->Allocate(10,10);
    ids->Initialize();

    for (i = 0; i < numPtsB; i++) {

      pdB->GetPoint(i,x);

      locator->FindClosestPoint(x, closestPoint, cell, cellId, subId, dist2);
      closestPointPtr = closestPoint;
      weightsPtr = weights;

      if (cell->EvaluatePosition (x,closestPointPtr,subId,pcoords,dist2,weightsPtr) == 0) {
        fprintf(stderr,"Warning:  Point is not inside of generic cell!\n");
        fprintf(stderr,"          using average value for cell.\n");
        weights[0]=1.0/3.0;
        weights[1]=1.0/3.0;
        weights[2]=1.0/3.0;
      }

      pdA->GetCellPoints(cellId,ids);
      if (ids->GetNumberOfIds() == 0) {
        fprintf(stderr,"ERROR:  No id's found for cell %i.\n",cellId);
        ids->Delete();
        locator->Delete();
        cell->Delete();
        if (scalar != nullptr) {
          scalar->Delete();
        }
        if (vec != nullptr) {
          vec->Delete();
        }
        return SV_ERROR;
      }

      vtkFloatingPointType *nodeVector;
      vtkFloatingPointType nodeScalar;
      int numIds = ids->GetNumberOfIds();
      vx = 0.0; vy = 0.0; vz = 0.0; s = 0.0;
      for (int i = 0; i < numIds; i++) {
        if (scflag != SYS_GEOM_NO_SCALAR) {
          nodeScalar = scalarsA->GetTuple1(ids->GetId(i));
          s += weights[i]*nodeScalar;
        }
        if (vflag != SYS_GEOM_NO_VECTOR) {
          nodeVector = vectorsA->GetTuple(ids->GetId(i));
          vx += weights[i]*nodeVector[0];
          vy += weights[i]*nodeVector[1];
          vz += weights[i]*nodeVector[2];
          //  fprintf(stdout,"%i: weight: %f value: %f %f %f\n", i,weights[i],nodeVector[0], nodeVector[1], nodeVector[2]);
        }
      }
      if (scflag != SYS_GEOM_NO_SCALAR) scalar->InsertNextTuple1(s);
      if (vflag != SYS_GEOM_NO_VECTOR) vec->InsertNextTuple3(vx,vy,vz);
    }

    // create cvPolyData object to return
    vtkPolyData* pd = vtkPolyData::New();
    pd->CopyStructure(srcB->GetVtkPolyData());
    if (scflag !=  SYS_GEOM_NO_SCALAR) {
      pd->GetPointData()->SetScalars(scalar);
    }
    if (vflag != SYS_GEOM_NO_VECTOR) {
      pd->GetPointData()->SetVectors(vec);
    }

    cvPolyData* reposobj = new cvPolyData(pd);
    *dst =  reposobj;
    pd->Delete();

    // clean up
    ids->Delete();
    locator->Delete();
    cell->Delete();
    if (scalar != nullptr) scalar->Delete();
    if (vec != nullptr) vec->Delete();

    return SV_OK;
}



// -------------------------
//   geom_ReplacePointData
// -------------------------

int sys_geom_ReplacePointData( cvPolyData *srcA, cvPolyData *srcB, sys_geom_math_scalar scflag,
                            sys_geom_math_vector vflag, cvPolyData **dst ) {

    int i = 0;
    int j = 0;

    vtkFloatingPointType s=0;
    vtkFloatingPointArrayType *scalar = nullptr;
    vtkFloatingPointArrayType *vec = nullptr;

    double vx = 0.0;
    double vy = 0.0;
    double vz = 0.0;

    vtkPolyData *pdA = srcA->GetVtkPolyData();
    vtkPolyData *pdB = srcB->GetVtkPolyData();

    // all of the pds must have the same num pts
    int numPtsA = pdA->GetNumberOfPoints();
    int numPtsB = pdB->GetNumberOfPoints();

    if (scflag == SYS_GEOM_NO_SCALAR && vflag == SYS_GEOM_NO_VECTOR) {
        return SV_ERROR;
    }

    // must have scalars on srcB
    vtkDataArray *scalarsB = nullptr;
    scalarsB=srcB->GetVtkPolyData()->GetPointData()->GetScalars();
    if (scalarsB == nullptr) {
        fprintf(stderr,"ERROR:  no scalars on srcB!\n");
        return SV_ERROR;
    }

    vtkDataArray *scalarsA;
    vtkDataArray *vectorsA;

    // get pointers to data and create return objects
    if (scflag != SYS_GEOM_NO_SCALAR) {
      scalarsA=srcA->GetVtkPolyData()->GetPointData()->GetScalars();
      // create return vtk scalar array
      scalar = vtkFloatingPointArrayType::New();
      scalar->SetNumberOfComponents(1);
      scalar->Allocate(numPtsB,1000);
      scalar->Initialize();
    }
    if (vflag != SYS_GEOM_NO_VECTOR) {
      vectorsA=srcA->GetVtkPolyData()->GetPointData()->GetVectors();
      // create return vtk vector array
      vec = vtkFloatingPointArrayType::New();
      vec->SetNumberOfComponents(3);
      vec->Allocate(numPtsB,1000);
      vec->Initialize();
    }

    for (i = 0; i < numPtsB; i++) {

      double sB = scalarsB->GetTuple1(i);
      int iB = (int)sB;
      //fprintf(stdout,"sB: %lf  iB: %i\n",sB,iB);

      vtkFloatingPointType *nodeVector;
      vtkFloatingPointType nodeScalar;
      s =0.0;
      vx = 0.0; vy = 0.0; vz = 0.0; s = 0.0;

      // need to offset by -1 here since node
      // numbers start at 1 but vtk starts refs
      // at 0
      iB = iB - 1;

      if (scflag != SYS_GEOM_NO_SCALAR) {
        nodeScalar = scalarsA->GetTuple1(iB);
        s = nodeScalar;
      }
      if (vflag != SYS_GEOM_NO_VECTOR) {
        nodeVector = vectorsA->GetTuple(iB);
        vx = nodeVector[0];
        vy = nodeVector[1];
        vz = nodeVector[2];
      }
      if (scflag != SYS_GEOM_NO_SCALAR) scalar->InsertNextTuple1(s);
      if (vflag != SYS_GEOM_NO_VECTOR) vec->InsertNextTuple3(vx,vy,vz);

    }

    // create cvPolyData object to return
    vtkPolyData* pd = vtkPolyData::New();
    pd->CopyStructure(srcB->GetVtkPolyData());
    if (scflag !=  SYS_GEOM_NO_SCALAR) {
      pd->GetPointData()->SetScalars(scalar);
    }
    if (vflag != SYS_GEOM_NO_VECTOR) {
      pd->GetPointData()->SetVectors(vec);
    }

    cvPolyData* reposobj = new cvPolyData(pd);
    *dst =  reposobj;
    pd->Delete();

    // clean up
    if (scalar != nullptr) scalar->Delete();
    if (vec != nullptr) vec->Delete();

    return SV_OK;
}

/* -------------- */
/* sys_geom_set_array_for_local_op_sphere */
/* -------------- */

/** @author Adam Updegrove
 *  @author updega2@gmail.com
 *  @author UC Berkeley
 *  @author shaddenlab.berkeley.edu
 *
 *  @brief Function to set a boolean array on the surface for local mesh operations.
 *  Points are set based on cells or points in spherical region. If based on cells,
 *  cell is determine to be in sphere if the centroid of the cell is within the sphere.
 *  @param *pd The input polydata on which to set an array
 *  @param **outpd polydata that contains the output surface with new array
 *  @param radius radius of the sphere
 *  @param *center center of the sphere
 *  @param *outarray This contains the arrayname holding the boolean array
 *  @param datatype This indicates whether the input array is point data (0)
 *  or cell data (1)
 *  @return SV_OK if the function executes properly
 */

int sys_geom_set_array_for_local_op_sphere( cvPolyData *pd,cvPolyData **outpd,double radius,double *center,char *outarrayname,int datatype)
{
  vtkPolyData *geom = pd->GetVtkPolyData();
  cvPolyData *result = nullptr;

  /*
  fprintf(stdout,"Adding array in sphere\n");
  fprintf(stdout,"Out Array Name: %s\n",outarrayname);
  fprintf(stdout,"Radius: %.3f\n",radius);
  fprintf(stdout,"Center: %.3f %.3f %.3f\n",center[0],center[1],center[2]);
  fprintf(stdout,"Datatype: %d\n",datatype);
  */

  vtkNew(vtkPolyData,tmp);
  tmp->DeepCopy(geom);
  tmp->BuildLinks();
  vtkNew(vtkIntArray,newArray);
  newArray->SetName(outarrayname);
  if (datatype == 0)
  {
    double pt[3];
    int numPoints = tmp->GetNumberOfPoints();
    if (VtkUtils_PDCheckArrayName(tmp,0,outarrayname) != SV_OK)
    {
      newArray->SetNumberOfTuples(numPoints);
      for (vtkIdType id=0;id < numPoints;id++)
	newArray->InsertValue(id,0);
    }
    else
      newArray = vtkIntArray::SafeDownCast(tmp->GetPointData()->GetArray(outarrayname));
    for (vtkIdType id=0; id < numPoints;id++)
    {
      tmp->GetPoint(id,pt);
      double dist = sqrt(pow(pt[0] - center[0],2) +
	                 pow(pt[1] - center[1],2) +
			 pow(pt[2] - center[2],2));
      if (dist <= radius)
	newArray->InsertValue(id,1);
    }
    if (VtkUtils_PDCheckArrayName(tmp,0,outarrayname) == SV_OK)
      tmp->GetPointData()->RemoveArray(outarrayname);
    tmp->GetPointData()->AddArray(newArray);
  }
  else
  {
    double centroid[3];
    vtkIdType npts;
    const vtkIdType *pts;
    int numCells = tmp->GetNumberOfCells();
    if (VtkUtils_PDCheckArrayName(tmp,1,outarrayname) != SV_OK)
    {
      newArray->SetNumberOfTuples(numCells);
      for (vtkIdType id=0;id < numCells;id++)
	newArray->InsertValue(id,0);
    }
    else
      newArray = vtkIntArray::SafeDownCast(tmp->GetCellData()->GetArray(outarrayname));
    for (vtkIdType id=0; id < numCells;id++)
    {
      tmp->GetCellPoints(id,npts,pts);
      vtkSmartPointer<vtkPoints> polyPts = vtkSmartPointer<vtkPoints>::New();
      vtkSmartPointer<vtkIdTypeArray> polyPtIds = vtkSmartPointer<vtkIdTypeArray>::New();
      for (int i=0;i<npts;i++)
      {
	polyPtIds->InsertValue(i,i);
	polyPts->InsertNextPoint(tmp->GetPoint(pts[i]));
      }
      vtkPolygon::ComputeCentroid(polyPtIds,polyPts,centroid);
      double dist = sqrt(pow(centroid[0] - center[0],2) +
	                 pow(centroid[1] - center[1],2) +
			 pow(centroid[2] - center[2],2));
      if (dist <= radius)
	newArray->InsertValue(id,1);
    }
    if (VtkUtils_PDCheckArrayName(tmp,1,outarrayname) == SV_OK)
      tmp->GetCellData()->RemoveArray(outarrayname);
    tmp->GetCellData()->AddArray(newArray);
  }
  result = new cvPolyData(tmp);
  *outpd = result;

  return SV_OK;
}

/* -------------- */
/* sys_geom_set_array_for_local_op_face */
/* -------------- */

/** @author Adam Updegrove
 *  @author updega2@gmail.com
 *  @author UC Berkeley
 *  @author shaddenlab.berkeley.edu
 *
 *  @brief Function to set a boolean array on the surface for local mesh operations.
 *  Points are set based on an id of a given array
 *  @param *pd The input polydata on which to set an array
 *  @param **outpd polydata that contains the output surface with new array
 *  @param *arrayname array on which to look for the given values
 *  @param *values ids to looks for in the given array name. Cells with this
 *  id are given a value of 1
 *  @param *outarray This contains the arrayname holding the boolean array
 *  @param datatype This indicates whether the input array is point data (0)
 *  or cell data (1)
 *  values indication with cells to decimate
 *  @return SV_OK if the function executes properly
 */

int sys_geom_set_array_for_local_op_face( cvPolyData *pd,cvPolyData **outpd,char *inarrayname,int *vals,int nvals,char *outarrayname,int datatype)
{
  vtkPolyData *geom = pd->GetVtkPolyData();
  cvPolyData *result = nullptr;

  /*
  fprintf(stdout,"Adding array on face\n");
  fprintf(stdout,"Given Array Name: %s\n",inarrayname);
  fprintf(stdout,"Target Array Name: %s\n",outarrayname);
  fprintf(stdout,"Array Type: %d\n",datatype);
  fprintf(stdout,"Number of Ids: %d\n",nvals);
  */

  double range[2];
  int max;
  int value=0;
  int *wantval;
  vtkNew(vtkPolyData,tmp);
  tmp->DeepCopy(geom);
  vtkNew(vtkIntArray,newArray);
  newArray->SetName(outarrayname);
  if (datatype == 0)
  {
    if (VtkUtils_PDCheckArrayName(tmp,0,inarrayname) != SV_OK)
    {
      fprintf(stderr,"%s Array is not on the surface\n",inarrayname);
      return SV_ERROR;
    }
    int numPoints = tmp->GetNumberOfPoints();
    if (VtkUtils_PDCheckArrayName(tmp,0,outarrayname) != SV_OK)
    {
      newArray->SetNumberOfTuples(numPoints);
      for (vtkIdType id=0;id< numPoints;id++)
	newArray->InsertValue(id,0);
    }
    else
      newArray = vtkIntArray::SafeDownCast(tmp->GetPointData()->GetArray(outarrayname));
    tmp->GetPointData()->GetArray(inarrayname)->GetRange(range);
    max = range[1];
    wantval =  new int[max];
    for (int i=0; i< max; i++)
      wantval[i] = 0;
    for (int i=0; i< nvals; i++)
      wantval[vals[i]-1] = 1;

    for (vtkIdType id=0;id < numPoints; id++)
    {
	value = (int)tmp->GetPointData()->GetArray(inarrayname)->GetTuple1(id);

      if (wantval[value-1])
	newArray->InsertValue(id,1);
    }
    if (VtkUtils_PDCheckArrayName(tmp,0,outarrayname) == SV_OK)
      tmp->GetPointData()->RemoveArray(outarrayname);
    tmp->GetPointData()->AddArray(newArray);
    delete [] wantval;
  }
  else
  {
    if (VtkUtils_PDCheckArrayName(tmp,1,inarrayname) != SV_OK)
    {
      fprintf(stderr,"%s Array is not on the surface\n",inarrayname);
      return SV_ERROR;
    }
    int numCells = tmp->GetNumberOfCells();
    if (VtkUtils_PDCheckArrayName(tmp,1,outarrayname) != SV_OK)
    {
      newArray->SetNumberOfTuples(numCells);
      for (vtkIdType id=0;id< numCells;id++)
	newArray->InsertValue(id,0);
    }
    else
      newArray = vtkIntArray::SafeDownCast(tmp->GetCellData()->GetArray(outarrayname));
    tmp->GetCellData()->GetArray(inarrayname)->GetRange(range);
    max = range[1];
    wantval =  new int[max];
    for (int i=0; i< max; i++)
      wantval[i] = 0;
    for (int i=0; i< nvals; i++)
      wantval[vals[i]-1] = 1;

    for (int id=0;id < numCells; id++)
    {
	value = (int)tmp->GetCellData()->GetArray(inarrayname)->GetTuple1(id);

      if (wantval[value-1])
	newArray->InsertValue(id,1);
    }
    if (VtkUtils_PDCheckArrayName(tmp,1,outarrayname) == SV_OK)
      tmp->GetCellData()->RemoveArray(outarrayname);
    tmp->GetCellData()->AddArray(newArray);
    delete [] wantval;
  }
  result = new cvPolyData(tmp);
  *outpd = result;

  return SV_OK;
}

/* -------------- */
/* sys_geom_set_array_for_local_op_cells */
/* -------------- */

/** @author Adam Updegrove
 *  @author updega2@gmail.com
 *  @author UC Berkeley
 *  @author shaddenlab.berkeley.edu
 *
 *  @brief Function to set a boolean array on the surface for local mesh operations.
 *  Points are set based on an id of a given array
 *  @param *pd The input polydata on which to set an array
 *  @param **outpd polydata that contains the output surface with new array
 *  @param *values ids of cells to change on PolyData1
 *  @param *outarray This contains the arrayname holding the boolean array
 *  @param datatype This indicates whether the input array is point data (0)
 *  or cell data (1)
 *  values indication with cells to decimate
 *  @return SV_OK if the function executes properly
 */

int sys_geom_set_array_for_local_op_cells( cvPolyData *pd,cvPolyData **outpd,int *vals,int nvals,char *outarrayname,int datatype)
{
  vtkPolyData *geom = pd->GetVtkPolyData();
  cvPolyData *result = nullptr;

  fprintf(stdout,"Adding array on cells\n");
  fprintf(stdout,"Target Array Name: %s\n",outarrayname);
  fprintf(stdout,"Array Type: %d\n",datatype);
  fprintf(stdout,"Number of Ids: %d\n",nvals);

  int *wantval;
  vtkNew(vtkPolyData,tmp);
  tmp->DeepCopy(geom);
  vtkNew(vtkIntArray,newArray);
  newArray->SetName(outarrayname);
  if (datatype == 0)
  {
    int numPoints = tmp->GetNumberOfPoints();
    if (VtkUtils_PDCheckArrayName(tmp,0,outarrayname) != SV_OK)
    {
      newArray->SetNumberOfTuples(numPoints);
      for (vtkIdType id=0;id< numPoints;id++)
	newArray->InsertValue(id,0);
    }
    else
      newArray = vtkIntArray::SafeDownCast(tmp->GetPointData()->GetArray(outarrayname));
    wantval =  new int[numPoints];
    for (int i=0; i< numPoints; i++)
      wantval[i] = 0;
    for (int i=0; i< nvals; i++)
      wantval[vals[i]-1] = 1;

    for (vtkIdType id=0;id < numPoints; id++)
    {
      if (wantval[id-1])
	newArray->InsertValue(id,1);
    }
    if (VtkUtils_PDCheckArrayName(tmp,0,outarrayname) == SV_OK)
      tmp->GetPointData()->RemoveArray(outarrayname);
    tmp->GetPointData()->AddArray(newArray);
    delete [] wantval;
  }
  else
  {
    int numCells = tmp->GetNumberOfCells();
    if (VtkUtils_PDCheckArrayName(tmp,1,outarrayname) != SV_OK)
    {
      newArray->SetNumberOfTuples(numCells);
      for (vtkIdType id=0;id< numCells;id++)
	newArray->InsertValue(id,0);
    }
    else
      newArray = vtkIntArray::SafeDownCast(tmp->GetCellData()->GetArray(outarrayname));
    wantval =  new int[numCells];
    for (int i=0; i< numCells; i++)
      wantval[i] = 0;
    for (int i=0; i< nvals; i++)
      wantval[vals[i]-1] = 1;

    for (int id=0;id < numCells; id++)
    {
      if (wantval[id-1])
	newArray->InsertValue(id,1);
    }
    if (VtkUtils_PDCheckArrayName(tmp,1,outarrayname) == SV_OK)
      tmp->GetCellData()->RemoveArray(outarrayname);
    tmp->GetCellData()->AddArray(newArray);
    delete [] wantval;
  }
  result = new cvPolyData(tmp);
  *outpd = result;

  return SV_OK;
}

/* -------------- */
/* sys_geom_set_array_for_local_op_face_blend */
/* -------------- */

/** @author Adam Updegrove
 *  @author updega2@gmail.com
 *  @author UC Berkeley
 *  @author shaddenlab.berkeley.edu
 *
 *  @brief Function to set a boolean array on the surface for local mesh operations.
 *  Points are set based on an id of a given array
 *  @param *pd The input polydata on which to set an array
 *  @param **outpd polydata that contains the output surface with new array
 *  @param *arrayname array on which to look for the given values
 *  @param *values ids to looks for in the given array name. Cells with this
 *  id are given a value of 1
 *  @param *outarray This contains the arrayname holding the boolean array
 *  @param datatype This indicates whether the input array is point data (0)
 *  or cell data (1)
 *  values indication with cells to decimate
 *  @return SV_OK if the function executes properly
 */

int sys_geom_set_array_for_local_op_face_blend( cvPolyData *pd,cvPolyData **outpd,char *inarrayname,int *vals,int nvals,double radius,char *outarrayname,int datatype)
{
  vtkPolyData *geom = pd->GetVtkPolyData();
  cvPolyData *result = nullptr;

  /*
  fprintf(stdout,"Adding face blend\n");
  fprintf(stdout,"Given Array Name: %s\n",inarrayname);
  fprintf(stdout,"Target Array Name: %s\n",outarrayname);
  fprintf(stdout,"Array Type: %d\n",datatype);
  fprintf(stdout,"Number of Ids: %d\n",nvals);
  fprintf(stdout,"Radius: %.4f\n",radius);
  */

  double range[2];
  int max;
  int value=0;
  vtkNew(vtkPolyData,tmp);
  tmp->DeepCopy(geom);
  vtkNew(vtkIntArray,newArray);
  newArray->SetName(outarrayname);
  if (datatype == 0)
  {
    fprintf(stderr,"Sorry, this functionality is not currently available");
  }
  else
  {
    if (VtkUtils_PDCheckArrayName(tmp,1,inarrayname) != SV_OK)
    {
      fprintf(stderr,"%s Array is not on the surface\n",inarrayname);
      return SV_ERROR;
    }
    vtkNew(vtkIdList,targetCells);
    for (int i=0; i< nvals; i++)
      targetCells->InsertNextId((vals[i]));
    vtkNew(vtkSVFindSeparateRegions,separator);
    separator->SetInputData(tmp);
    separator->SetOutPointArrayName("BoundaryPoints");
    separator->SetCellArrayName(inarrayname);
    separator->SetTargetCellIds(targetCells);
    separator->Update();

    vtkNew(vtkSVGetSphereRegions,sphereSetter);
    sphereSetter->SetInputData(separator->GetOutput());
    sphereSetter->SetOutCellArrayName(outarrayname);
    sphereSetter->SetCellArrayName(inarrayname);
    sphereSetter->SetPointArrayName("BoundaryPoints");
    sphereSetter->SetSphereRadius(radius);
    sphereSetter->Update();

    result = new cvPolyData(sphereSetter->GetOutput());
    *outpd = result;
  }

  return SV_OK;
}


/* -------------- */
/* sys_geom_local_decimation */
/* -------------- */

/** @author Adam Updegrove
 *  @author updega2@gmail.com
 *  @author UC Berkeley
 *  @author shaddenlab.berkeley.edu
 *
 *  @brief Function to perform a decimation operation on only a portion
 *  of a polydata
 *  @param *pd The input polydata on which to perform decimation
 *  @param **outpd The output polydata surface
 *  @param *pointarrayname This contains the arrayname holding the boolean
 *  values indication with points to decimate
 *  @param *cellarrayname This contains the arrayname holding the boolean
 *  values indication with cells to decimate
 *  @return SV_OK if the function executes properly
 */

int sys_geom_local_quadric_decimation( cvPolyData *pd,cvPolyData **outpd, double target,
		char *pointarrayname, char *cellarrayname)
{
  vtkPolyData *geom = pd->GetVtkPolyData();
  cvPolyData *result = nullptr;

  /*
  fprintf(stdout,"Running local decimation\n");
  fprintf(stdout,"Target Decimation: %.4f\n",target);
  fprintf(stdout,"Point Array Name: %s\n",pointarrayname);
  fprintf(stdout,"Cell Array Name: %s\n",cellarrayname);
  */

  try {
    vtkNew(vtkSVLocalQuadricDecimation,decimator);
    decimator->SetInputData(geom);
    if (pointarrayname != 0)
    {
      decimator->SetDecimatePointArrayName(pointarrayname);
      decimator->UsePointArrayOn();
    }
    if (cellarrayname != 0)
    {
      decimator->SetDecimateCellArrayName(cellarrayname);
      decimator->UseCellArrayOn();
    }
    decimator->SetTargetReduction(target);
    decimator->Update();

    result = new cvPolyData( decimator->GetOutput());
    *outpd = result;
  }
  catch (...) {
    fprintf(stderr,"ERROR in local decimation.\n");
    fflush(stderr);
    return SV_ERROR;
  }

  return SV_OK;
}

/* -------------- */
/* sys_geom_local_laplacian_smooth */
/* -------------- */

/** @author Adam Updegrove
 *  @author updega2@gmail.com
 *  @author UC Berkeley
 *  @author shaddenlab.berkeley.edu
 *
 *  @brief Function to perform a smoothing operation on only a portion
 *  of a polydata
 *  @param *pd The input polydata on which to perform decimation
 *  @param **outpd The output polydata surface
 *  @param numiters number of iterations of smoothing to perform
 *  @param relax relaxation factor for smoothing
 *  @param *pointarrayname This contains the arrayname holding the boolean
 *  values indication with points to smooth
 *  @param *cellarrayname This contains the arrayname holding the boolean
 *  values indication with cells to smooth
 *  @return SV_OK if the function executes properly
 */

int sys_geom_local_laplacian_smooth( cvPolyData *pd,cvPolyData **outpd, int numiters,
		double relax,char *pointarrayname, char *cellarrayname)
{
  vtkPolyData *geom = pd->GetVtkPolyData();
  cvPolyData *result = nullptr;

  /*
  fprintf(stdout,"Running local smoothing\n");
  fprintf(stdout,"Num Iters: %d\n",numiters);
  fprintf(stdout,"Relax: %.4f\n",relax);
  fprintf(stdout,"Point Array Name: %s\n",pointarrayname);
  fprintf(stdout,"Cell Array Name: %s\n",cellarrayname);
  */

  try {
    vtkNew(vtkSVLocalSmoothPolyDataFilter,smoother);
    smoother->SetInputData(geom);
    if (pointarrayname != 0)
    {
      smoother->SetSmoothPointArrayName(pointarrayname);
      smoother->UsePointArrayOn();
    }
    if (cellarrayname != 0)
    {
      smoother->SetSmoothCellArrayName(cellarrayname);
      smoother->UseCellArrayOn();
    }
    smoother->SetNumberOfIterations(numiters);
    smoother->SetRelaxationFactor(relax);
    smoother->Update();

    vtkNew(vtkPolyDataNormals,normaler);
    normaler->SetInputData(smoother->GetOutput());
    normaler->ComputePointNormalsOff();
    normaler->ComputeCellNormalsOn();
    normaler->SplittingOff();
    normaler->Update();

    result = new cvPolyData( normaler->GetOutput());
    *outpd = result;
  }
  catch (...) {
    fprintf(stderr,"ERROR in local smoothing.\n");
    fflush(stderr);
    return SV_ERROR;
  }

  return SV_OK;
}

/* -------------- */
/* sys_geom_local_constrain_smooth */
/* -------------- */

/** @author Adam Updegrove
 *  @author updega2@gmail.com
 *  @author UC Berkeley
 *  @author shaddenlab.berkeley.edu
 *
 *  @brief Function to perform a smoothing operation on only a portion
 *  of a polydata
 *  @param *pd The input polydata on which to perform decimation
 *  @param **outpd The output polydata surface
 *  @param numiters number of iterations of smoothing to perform
 *  @param constrainfactor Extent to which operation attempts to push surface
 *  back to original surface. 1.0 attempts to push it back 100%, 0.0
 *  attempts to push it back 0%.
 *  @param *pointarrayname This contains the arrayname holding the boolean
 *  values indication with points to smooth
 *  @param *cellarrayname This contains the arrayname holding the boolean
 *  values indication with cells to smooth
 *  @return SV_OK if the function executes properly
 */

int sys_geom_local_constrain_smooth( cvPolyData *pd,cvPolyData **outpd, int numiters,
		double constrainfactor,int numcgsolves, char *pointarrayname, char *cellarrayname)
{
  vtkPolyData *geom = pd->GetVtkPolyData();
  cvPolyData *result = nullptr;

  /*
  fprintf(stdout,"Running local smoothing\n");
  fprintf(stdout,"Num Iters: %d\n",numiters);
  fprintf(stdout,"Constrain: %.4f\n",constrainfactor);
  fprintf(stdout,"Point Array Name: %s\n",pointarrayname);
  fprintf(stdout,"Cell Array Name: %s\n",cellarrayname);
  */

  try {
    vtkNew(vtkSVConstrainedSmoothing,smoother);
    smoother->SetInputData(geom);
    if (pointarrayname != 0)
    {
      smoother->SetPointArrayName(pointarrayname);
      smoother->UsePointArrayOn();
    }
    if (cellarrayname != 0)
    {
      smoother->SetCellArrayName(cellarrayname);
      smoother->UseCellArrayOn();
    }
    smoother->SetNumGradientSolves(numcgsolves);
    smoother->SetNumSmoothOperations(numiters);
    smoother->SetWeight(constrainfactor);
    smoother->Update();

    vtkNew(vtkPolyDataNormals,normaler);
    normaler->SetInputData(smoother->GetOutput());
    normaler->ComputePointNormalsOff();
    normaler->ComputeCellNormalsOn();
    normaler->SplittingOff();
    normaler->Update();

    result = new cvPolyData( normaler->GetOutput());
    *outpd = result;
  }
  catch (...) {
    fprintf(stderr,"ERROR in local smoothing.\n");
    fflush(stderr);
    return SV_ERROR;
  }

  return SV_OK;
}

/* -------------- */
/* sys_geom_local_linear_subdivision */
/* -------------- */

/** @author Adam Updegrove
 *  @author updega2@gmail.com
 *  @author UC Berkeley
 *  @author shaddenlab.berkeley.edu
 *
 *  @brief Function to perform a subdivision operation on only a portion
 *  of a polydata
 *  @param *pd The input polydata on which to perform decimation
 *  @param **outpd The output polydata surface
 *  @param numiters number of iterations of subdivision to perform
 *  @param *pointarrayname This contains the arrayname holding the boolean
 *  values indication with points to subdivide
 *  @param *cellarrayname This contains the arrayname holding the boolean
 *  values indication with cells to subdivide
 *  @return SV_OK if the function executes properly
 */

int sys_geom_local_linear_subdivision( cvPolyData *pd,cvPolyData **outpd, int numiters,
		char *pointarrayname, char *cellarrayname)
{
  vtkPolyData *geom = pd->GetVtkPolyData();
  cvPolyData *result = nullptr;

  /*
  fprintf(stdout,"Running local subdivision\n");
  fprintf(stdout,"Num Iters: %d\n",numiters);
  fprintf(stdout,"Point Array Name: %s\n",pointarrayname);
  fprintf(stdout,"Cell Array Name: %s\n",cellarrayname);
  */

  try {
    vtkNew(vtkSVLocalLinearSubdivisionFilter,subdivider);
    subdivider->SetInputData(geom);
    if (pointarrayname != 0)
    {
      subdivider->SetSubdividePointArrayName(pointarrayname);
      subdivider->UsePointArrayOn();
    }
    if (cellarrayname != 0)
    {
      subdivider->SetSubdivideCellArrayName(cellarrayname);
      subdivider->UseCellArrayOn();
    }
    subdivider->SetNumberOfSubdivisions(numiters);
    subdivider->Update();

    result = new cvPolyData( subdivider->GetOutput());
    *outpd = result;
  }
  catch (...) {
    fprintf(stderr,"ERROR in local subdivision.\n");
    fflush(stderr);
    return SV_ERROR;
  }

  return SV_OK;
}

/* -------------- */
/* sys_geom_local_butterfly_subdivision */
/* -------------- */

/** @author Adam Updegrove
 *  @author updega2@gmail.com
 *  @author UC Berkeley
 *  @author shaddenlab.berkeley.edu
 *
 *  @brief Function to perform a subdivision operation on only a portion
 *  of a polydata
 *  @param *pd The input polydata on which to perform decimation
 *  @param **outpd The output polydata surface
 *  @param numiters number of iterations of subdivision to perform
 *  @param *pointarrayname This contains the arrayname holding the boolean
 *  values indication with points to subdivide
 *  @param *cellarrayname This contains the arrayname holding the boolean
 *  values indication with cells to subdivide
 *  @return SV_OK if the function executes properly
 */

int sys_geom_local_butterfly_subdivision( cvPolyData *pd,cvPolyData **outpd, int numiters,
		char *pointarrayname, char *cellarrayname)
{
  vtkPolyData *geom = pd->GetVtkPolyData();
  cvPolyData *result = nullptr;

  /*
  fprintf(stdout,"Running local subdivision\n");
  fprintf(stdout,"Num Iters: %d\n",numiters);
  fprintf(stdout,"Point Array Name: %s\n",pointarrayname);
  fprintf(stdout,"Cell Array Name: %s\n",cellarrayname);
  */

  try {
    vtkNew(vtkSVLocalButterflySubdivisionFilter,subdivider);
    subdivider->SetInputData(geom);
    if (pointarrayname != 0)
    {
      subdivider->SetSubdividePointArrayName(pointarrayname);
      subdivider->UsePointArrayOn();
    }
    if (cellarrayname != 0)
    {
      subdivider->SetSubdivideCellArrayName(cellarrayname);
      subdivider->UseCellArrayOn();
    }
    subdivider->SetNumberOfSubdivisions(numiters);
    subdivider->Update();

    result = new cvPolyData( subdivider->GetOutput());
    *outpd = result;
  }
  catch (...) {
    fprintf(stderr,"ERROR in local subdivision.\n");
    fflush(stderr);
    return SV_ERROR;
  }

  return SV_OK;
}

/* -------------- */
/* sys_geom_local_loop_subdivision */
/* -------------- */

/** @author Adam Updegrove
 *  @author updega2@gmail.com
 *  @author UC Berkeley
 *  @author shaddenlab.berkeley.edu
 *
 *  @brief Function to perform a subdivision operation on only a portion
 *  of a polydata
 *  @param *pd The input polydata on which to perform decimation
 *  @param **outpd The output polydata surface
 *  @param numiters number of iterations of subdivision to perform
 *  @param *pointarrayname This contains the arrayname holding the boolean
 *  values indication with points to subdivide
 *  @param *cellarrayname This contains the arrayname holding the boolean
 *  values indication with cells to subdivide
 *  @return SV_OK if the function executes properly
 */

int sys_geom_local_loop_subdivision( cvPolyData *pd,cvPolyData **outpd, int numiters,
		char *pointarrayname, char *cellarrayname)
{
  vtkPolyData *geom = pd->GetVtkPolyData();
  cvPolyData *result = nullptr;

  /*
  fprintf(stdout,"Running local subdivision\n");
  fprintf(stdout,"Num Iters: %d\n",numiters);
  fprintf(stdout,"Point Array Name: %s\n",pointarrayname);
  fprintf(stdout,"Cell Array Name: %s\n",cellarrayname);
  */

  try {
    vtkNew(vtkSVLocalLoopSubdivisionFilter,subdivider);
    subdivider->SetInputData(geom);
    if (pointarrayname != 0)
    {
      subdivider->SetSubdividePointArrayName(pointarrayname);
      subdivider->UsePointArrayOn();
    }
    if (cellarrayname != 0)
    {
      subdivider->SetSubdivideCellArrayName(cellarrayname);
      subdivider->UseCellArrayOn();
    }
    subdivider->SetNumberOfSubdivisions(numiters);
    subdivider->Update();

    result = new cvPolyData( subdivider->GetOutput());
    *outpd = result;
  }
  catch (...) {
    fprintf(stderr,"ERROR in local subdivision.\n");
    fflush(stderr);
    return SV_ERROR;
  }

  return SV_OK;
}

/* -------------- */
/* sys_geom_local_blend */
/* -------------- */

/** @author Adam Updegrove
 *  @author updega2@gmail.com
 *  @author UC Berkeley
 *  @author shaddenlab.berkeley.edu
 *
 *  @brief Function to perform a blend operation on only a portion
 *  of a polydata
 *  @param *pd The input polydata on which to perform decimation
 *  @param **outpd The output polydata surface
 *  @param numiters number of iterations of blending to perform
 *  @param *pointarrayname This contains the arrayname holding the boolean
 *  values indication with points to do blend on
 *  @param *cellarrayname This contains the arrayname holding the boolean
 *  values indication with cells to do blend on
 *  @return SV_OK if the function executes properly
 */

int sys_geom_local_blend( cvPolyData *pd,cvPolyData **outpd, int numblenditers,
		int numsubblenditers, int numsubdivisioniters,
		int numcgsmoothiters, int numlapsmoothiters,
		double targetdecimation,
		char *pointarrayname, char *cellarrayname)
{
  vtkPolyData *geom = pd->GetVtkPolyData();
  cvPolyData *result = nullptr;

  /*
  fprintf(stdout,"Running local subdivision\n");
  fprintf(stdout,"Num Iters: %d\n",numblenditers);
  fprintf(stdout,"Point Array Name: %s\n",pointarrayname);
  fprintf(stdout,"Cell Array Name: %s\n",cellarrayname);
  */

  try {
    vtkNew(vtkSVConstrainedBlend,blender);
    blender->SetInputData(geom);
    if (pointarrayname != 0)
    {
      blender->SetPointArrayName(pointarrayname);
      blender->UsePointArrayOn();
    }
    if (cellarrayname != 0)
    {
      blender->SetCellArrayName(cellarrayname);
      blender->UseCellArrayOn();
    }
    blender->SetNumBlendOperations(numblenditers);
    blender->SetNumSubBlendOperations(numsubblenditers);
    blender->SetNumSubdivisionIterations(numsubdivisioniters);
    blender->SetNumConstrainedSmoothOperations(numcgsmoothiters);
    blender->SetNumLapSmoothOperations(numlapsmoothiters);
    blender->SetDecimationTargetReduction(targetdecimation);
    blender->Update();

    vtkNew(vtkPolyDataNormals,normaler);
    normaler->SetInputData(blender->GetOutput());
    normaler->SplittingOff();
    normaler->Update();

    result = new cvPolyData( normaler->GetOutput());
    *outpd = result;
  }
  catch (...) {
    fprintf(stderr,"ERROR in local subdivision.\n");
    fflush(stderr);
    return SV_ERROR;
  }

  return SV_OK;
}

/* -------------- */
/* sys_geom_set_ids_for_caps */
/* -------------- */

/** @author Adam Updegrove
 *  @author updega2@gmail.com
 *  @author UC Berkeley
 *  @author shaddenlab.berkeley.edu
 *
 *  @brief Function to set ids in order to retain face names from Boolean
 *  operation. Lots of sneaky tricks here
 *  @param *pd The polydata to set the ids on
 *  @param **outpd The polydata with the full ModelFaceIDs on it
 *  @param **doublecaps This returns the faces that have two caps on it
 *  @param *numfaces This is the number of total faces on the object
 *  @return SV_OK if the VTMK function executes properly
 */

int sys_geom_set_ids_for_caps( cvPolyData *pd,cvPolyData **outpd,int **doublecaps,
		int *numfaces)
{
  vtkPolyData *geom = pd->GetVtkPolyData();
  cvPolyData *result = nullptr;
  *outpd = nullptr;

  int *capone;
  int *captwo;
  int facemax=0,capmax=0;
  double facerange[2],caprange[2];
  vtkNew(vtkIntArray,capids);
  vtkNew(vtkIntArray,faceids);
  if (VtkUtils_PDCheckArrayName(geom,1,"CapID") != SV_OK)
  {
    fprintf(stderr,"CapID Array is not on the surface\n");
    return SV_ERROR;
  }
  if (VtkUtils_PDCheckArrayName(geom,1,"ModelFaceID") != SV_OK)
  {
    fprintf(stderr,"ModelFaceID Array is not on the surface\n");
    return SV_ERROR;
  }

  capids = vtkIntArray::SafeDownCast(geom->GetCellData()->
      GetArray("CapID"));
  faceids = vtkIntArray::SafeDownCast(geom->GetCellData()->
      GetArray("ModelFaceID"));

  faceids->GetRange(facerange,0);
  facemax = facerange[1];
  capids->GetRange(caprange,0);
  capmax = caprange[1];

  capone = new int[facemax];
  captwo = new int[facemax];
  *doublecaps = new int[facemax];
  *numfaces = facemax;

  int numtwocaps=0;
  for (int i = 0; i < facemax; i++)
  {
    double facecaprange[2];
    vtkNew(vtkThreshold,threshold1);
    threshold1->SetInputData(geom);
    threshold1->SetInputArrayToProcess(0,0,0,1,"ModelFaceID");
    threshold1->ThresholdBetween(i+1,i+1);
    threshold1->Update();

    vtkNew(vtkDataSetSurfaceFilter,surfacer);
    surfacer->SetInputData(threshold1->GetOutput());
    surfacer->Update();

    vtkNew(vtkIntArray,modelfacecaps);

    if (VtkUtils_PDCheckArrayName(surfacer->GetOutput(),1,"CapID") != SV_OK)
    {
      fprintf(stderr,"Second\n");
      fprintf(stderr,"CapID Array is not on the surface\n");
      delete [] capone;
      delete [] captwo;
      return SV_ERROR;
    }
    modelfacecaps = vtkIntArray::SafeDownCast(surfacer->GetOutput()->
	GetCellData()->GetArray("CapID"));
    capone[i] = 0;
    captwo[i] = 0;
    (*doublecaps)[i] = 0;
    for (int j = 0; j < surfacer->GetOutput()->GetNumberOfCells();j++)
    {
      if (modelfacecaps->GetValue(j) == 1)
        capone[i] = 1;
      if (modelfacecaps->GetValue(j) == 2)
        captwo[i] = 1;
    }
    if (capone[i] && captwo[i])
    {
      numtwocaps++;
      (*doublecaps)[i] = numtwocaps;
    }
  }
  //New face ids are a function of the ModelFaceID, the CapID, whether or
  //not the face has two caps assigned to it and total number of faces
  for (int i = 0; i < geom->GetNumberOfCells(); i++)
  {
    if (capids->GetValue(i) != -1)
    {
      int capval = capids->GetValue(i);
      int faceval = faceids->GetValue(i);
      if ((*doublecaps)[faceval-1] != 0)
      {
	if (capval == 1)
	  faceids->SetValue(i,faceval+capval+facemax-1);
	else
	  faceids->SetValue(i,facemax*2+(*doublecaps)[faceval-1]);
      }
      else
	faceids->SetValue(i,faceval+capval+facemax-captwo[faceval-1]-1);
    }
  }

  geom->GetCellData()->RemoveArray("ModelFaceID");
  geom->GetCellData()->AddArray(faceids);
  geom->GetCellData()->SetActiveScalars("ModelFaceID");

  result = new cvPolyData(geom);
  *outpd = result;

  delete [] capone;
  delete [] captwo;
  return SV_OK;
}

//-----------------------------------
// sys_geom_check_lines_connectivity
//-----------------------------------
// Check that the connectivity of the lines from a vtkPolyData 
// object satisfy
//
//   1) Define a single closed region
//   2) Are manifold; two lines connected to a vertex 
//
// Lines connectivity is given in 'lineConn' as pairs of point IDs.
// The (startID,endID) pairs are first stored in an std::map as
//
//   connMap[startID] = endID
//
// The map is then traversed using the startID of the first pair
// to check if it reaches the original startID. The check fails if 
//
//   1) The last ID in the map != original startID: not closed
//   2) The number of lines != the number of lines traversed: more than one region
//   3) There is more than one ID per end ID: non-manifold
//
// Arguments:
//   numLines: The number of lines (i.e. pairs of IDs).
//   lineConn: The array storing line pair IDs.
//
// Note: No check for an overlapping curve is performed.
//
// Returns:
//   nonManifold: If true then the lines are non-manifold.
//   multipleRegions: If true then the lines form multiple disjoint regions.
//   notClosed: If true then the lines donot form a closed curve. 
//
void sys_geom_check_lines_connectivity(int numLines, vtkIdType *lineConn, bool& nonManifold, 
         bool& multipleRegions, bool& notClosed)
{
  nonManifold = false;
  multipleRegions = false;
  notClosed = false;
  std::map<int,std::vector<int>> connMap;

  for (int i = 0; i < numLines; i++) {
    int id1 = lineConn[2*i];
    int id2 = lineConn[2*i+1];
    connMap[id1].push_back(id2);
    if (connMap[id1].size() > 1) {
      nonManifold = true;
      return;
    }
  }

  int startID = lineConn[0];
  int numLoopLines = 0;
  int id = startID;
  bool foundLoop = false;
  while (true) {
    if (connMap.count(id) == 0) {
        break;
    }
    numLoopLines += 1;
    int nextID = connMap[id][0];
    connMap[id][0] = -1;
    if (nextID == startID) {
        foundLoop = true;
        break;
    }
    id = nextID;
  }

  if (!foundLoop) {
    notClosed = true;
    return;
  }

  if (numLoopLines != numLines) {
    multipleRegions = true;
  }
}
<|MERGE_RESOLUTION|>--- conflicted
+++ resolved
@@ -282,134 +282,6 @@
   return SV_OK;
 }
 
-<<<<<<< HEAD
-
-/* ------------- */
-/* sys_geom_Pick */
-/* ------------- */
-
-int sys_geom_Pick( cvPolyData *src, double pos[], cvPolyData **dst )
-{
-  cvPolyData *merged_pd = nullptr;
-  vtkPolyData *pd = nullptr;
-  vtkPolyData *tmp = nullptr;
-  cvPolyData *tmpPd = nullptr;
-  int numPts;
-  double *pts = nullptr;
-  vtkIdType *lines = nullptr;
-  int numLines;
-  int *startIxs = nullptr;
-  int numRegions;
-  int *regionLines = nullptr;
-  int numRegionLines;
-  int i, classification;
-  int status = SV_ERROR;
-  cvSolidModel *solid = nullptr;
-  int foundOne = 0;
-
-  solid = cvSolidModel::DefaultInstantiateSolidModel();
-  if ( solid == nullptr ) {
-    printf("ERR: default instantiate solid model failed\n");
-    return SV_ERROR;
-  }
-
-  merged_pd = sys_geom_MergePts( src );
-  if ( merged_pd == nullptr ) {
-    printf("ERR: merge points failed failed\n");
-    return SV_ERROR;
-  }
-  pd = merged_pd->GetVtkPolyData();
-
-  if ( VtkUtils_GetPoints( pd, &pts, &numPts ) != SV_OK ) {
-    printf("ERR: VtkUtils_GetPoints failed\n");
-    return SV_ERROR;
-  }
-
-  if ( VtkUtils_GetLines( pd, &lines, &numLines ) != SV_OK ) {
-    printf("ERR: VtkUtils_GetLines failed\n");
-    delete [] pts;
-    return SV_ERROR;
-  }
-
-  if ( VtkUtils_FindClosedLineRegions( lines, numLines, numPts,
-				       &startIxs, &numRegions ) != SV_OK ) {
-    printf("ERR: VtkUtils_FindClosedLineRegions failed\n");
-    delete [] pts;
-    delete [] lines;
-    return SV_ERROR;
-  }
-
-  // Now, foreach closed region, get an ordered list of segments,
-  // create the corresponding solid, and check for point
-  // classification of the given pos.
-
-  printf("  ------  sys_geom_Pick  ------\n");
-  printf("  >>>>>>  num closed regions [%d]\n", numRegions);
-
-  for (i = 0; i < numRegions; i++) {
-
-    if ( VtkUtils_GetClosedLineRegion( lines, numLines, startIxs[i],
-				       &regionLines, &numRegionLines )
-	 != SV_OK ) {
-      printf("ERR: VtkUtils_GetClosedLineRegion failed\n");
-      delete [] pts;
-      delete [] lines;
-      delete [] startIxs;
-      return SV_ERROR;
-    }
-
-    if ( tmp != nullptr ) {
-      tmp->Delete();
-      tmp = nullptr;
-    }
-
-    if ( VtkUtils_MakePolyDataFromLineIds( pts, numPts, lines, regionLines,
-					   numRegionLines, &tmp ) != SV_OK ) {
-      printf("ERR: VtkUtils_MakePolyDataFromLineIds failed\n");
-      delete [] pts;
-      delete [] lines;
-      delete [] startIxs;
-      delete [] regionLines;
-      return SV_ERROR;
-    } else {
-      solid->Clear();
-      tmpPd = new cvPolyData( tmp );
-      if ( solid->MakePoly2d( tmpPd ) == SV_OK ) {
-	if ( solid->ClassifyPt( pos[0], pos[1], 0, &classification )
-	     == SV_OK ) {
-	  if ( classification >= 0 ) {
-	    *dst = tmpPd;
-	    status = SV_OK;
-	    printf("  >>>>>>  picked region lines [%d]\n", numRegionLines);
-	    foundOne = 1;
-	    break;
-	  }
-	} else {
-	  printf("ERR: cvSolidModel::ClassifyPt failed\n");
-	}
-      } else {
-	printf("ERR: cvSolidModel::MakePoly2d failed\n");
-      }
-      delete tmpPd;
-    }
-  }
-
-  if ( ! foundOne ) {
-    printf("  >>>>>>  no closed region selected\n");
-  }
-
-  delete [] pts;
-  delete [] lines;
-  delete [] startIxs;
-  // be careful here since these objects will not exist if numRegions == 0
-  if (numRegions != NULL) delete [] regionLines;
-  if ( tmp != NULL ) tmp->Delete();
-  return status;
-}
-
-
-=======
->>>>>>> bbb9552d
 /* --------------- */
 /* sys_geom_Reduce */
 /* --------------- */
