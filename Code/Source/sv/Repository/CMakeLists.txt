--- conflicted
+++ resolved
@@ -50,11 +50,7 @@
   sv_DataSet.h
   )
 
-<<<<<<< HEAD
-add_library(${lib} ${SV_LIBRARY_TYPE} ${CXXSRCS})
-=======
 add_library(${lib} ${SV_LIBRARY_TYPE} ${CXXSRCS} )
->>>>>>> bbb9552d
 
 # Set up for exports
 string(TOUPPER ${export_directive} EXPORT_NAME)
