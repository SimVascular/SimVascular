/* Copyright (c) Stanford University, The Regents of the University of
 *               California, and others.
 *
 * All Rights Reserved.
 *
 * See Copyright-SimVascular.txt for additional details.
 *
 * Permission is hereby granted, free of charge, to any person obtaining
 * a copy of this software and associated documentation files (the
 * "Software"), to deal in the Software without restriction, including
 * without limitation the rights to use, copy, modify, merge, publish,
 * distribute, sublicense, and/or sell copies of the Software, and to
 * permit persons to whom the Software is furnished to do so, subject
 * to the following conditions:
 *
 * The above copyright notice and this permission notice shall be included
 * in all copies or substantial portions of the Software.
 *
 * THIS SOFTWARE IS PROVIDED BY THE COPYRIGHT HOLDERS AND CONTRIBUTORS "AS
 * IS" AND ANY EXPRESS OR IMPLIED WARRANTIES, INCLUDING, BUT NOT LIMITED
 * TO, THE IMPLIED WARRANTIES OF MERCHANTABILITY AND FITNESS FOR A
 * PARTICULAR PURPOSE ARE DISCLAIMED. IN NO EVENT SHALL THE COPYRIGHT OWNER
 * OR CONTRIBUTORS BE LIABLE FOR ANY DIRECT, INDIRECT, INCIDENTAL, SPECIAL,
 * EXEMPLARY, OR CONSEQUENTIAL DAMAGES (INCLUDING, BUT NOT LIMITED TO,
 * PROCUREMENT OF SUBSTITUTE GOODS OR SERVICES; LOSS OF USE, DATA, OR
 * PROFITS; OR BUSINESS INTERRUPTION) HOWEVER CAUSED AND ON ANY THEORY OF
 * LIABILITY, WHETHER IN CONTRACT, STRICT LIABILITY, OR TORT (INCLUDING
 * NEGLIGENCE OR OTHERWISE) ARISING IN ANY WAY OUT OF THE USE OF THIS
 * SOFTWARE, EVEN IF ADVISED OF THE POSSIBILITY OF SUCH DAMAGE.
 */


#ifndef __CVSOLID_MODEL_H
#define __CVSOLID_MODEL_H

#include "SimVascular.h"
#include "svSolidModelExports.h"
#include "sv_RepositoryData.h"
#include "sv_PolyData.h"
#include "sv_FactoryRegistrar.h"


enum SolidModel_KernelT {
  SM_KT_RESERVED,
  SM_KT_PARASOLID,
  SM_KT_DISCRETE,
  SM_KT_POLYDATA,
  SM_KT_OCCT,
  SM_KT_MESHSIMSOLID,
  SM_KT_INVALID
};

SV_EXPORT_SOLID SolidModel_KernelT SolidModel_KernelT_StrToEnum( char *name );
SV_EXPORT_SOLID char *SolidModel_KernelT_EnumToStr( SolidModel_KernelT val );

typedef enum {
  SM_Facet_Union,
  SM_Facet_Sew,
  SM_Facet_Web,
  SM_Facet_Invalid
} SolidModel_FacetT;

SV_EXPORT_SOLID SolidModel_FacetT SolidModel_FacetT_StrToEnum( char *name );
SV_EXPORT_SOLID char *SolidModel_FacetT_EnumToStr( SolidModel_FacetT val );


typedef enum {
  SM_Simplify_All,
  SM_Simplify_None,
  SM_Simplify_Invalid
} SolidModel_SimplifyT;

SV_EXPORT_SOLID SolidModel_SimplifyT SolidModel_SimplifyT_StrToEnum( char *name );
SV_EXPORT_SOLID char *SolidModel_SimplifyT_EnumToStr( SolidModel_SimplifyT val );

//--------------
// cvSolidModel
//--------------
// The cvSolidModel class is used as an abstract interface for solid modelers.
//
class SV_EXPORT_SOLID cvSolidModel : public cvRepositoryData {

public:
  cvSolidModel( SolidModel_KernelT t );  // can never be called directly;
                                       // calls cvRepositoryData constructor
  virtual ~cvSolidModel();

  SolidModel_KernelT GetKernelT() const { return kernel_; }

<<<<<<< HEAD
  // Solid Model factory method that delegates creation of models to the
  //  concrete implementations.
  #ifdef SV_USE_TCL
  static cvSolidModel* DefaultInstantiateSolidModel( Tcl_Interp *interp = nullptr);
  #endif
  #ifdef SV_USE_PYTHON
  static cvSolidModel* pyDefaultInstantiateSolidModel();
  #endif

=======
>>>>>>> bbb9552d
  // Global variables that handle management of solid model kernels.
  static SolidModel_KernelT gCurrentKernel;

  // Modeler operations:
  virtual void Clear() = 0;
  virtual void Print() const = 0;
  virtual void Check( int *nerr ) const = 0;
  virtual cvSolidModel *Copy() const = 0;

  // Constructive methods:
  virtual int Copy( const cvSolidModel& src ) = 0;
  virtual int MakePoly2d( cvPolyData *pd ) = 0;
  virtual int MakePoly2dPts( cvPolyData *pd ) = 0;
  virtual int MakeCircle( double radius, double ctr[] ) = 0;
  virtual int MakeEllipse( double xr, double yr, double ctr[] ) = 0;
  virtual int MakeBox2d( double dims[], double ctr[] ) = 0;

  virtual int MakeBox3d( double dims[], double ctr[] ) = 0;
  virtual int MakeSphere( double r, double ctr[] ) = 0;
  virtual int MakeEllipsoid( double r[], double ctr[] )
    { return SV_ERROR; }
  virtual int MakeCylinder( double r, double length, double ctr[],
			    double axis[] ) = 0;
  virtual int MakeTorus( double rmaj, double rmin, double ctr[],
			 double axis[] ) { return SV_ERROR; }
  virtual int MakeTruncatedCone( double pt[], double dir[], double r1, double r2) = 0;

  virtual int SetPoly3dFacetMethod( SolidModel_FacetT code ) = 0;
  virtual int MakePoly3dSolid( cvPolyData *pd , double angle ) = 0;
  virtual int MakePoly3dSurface( cvPolyData *pd ) = 0;
  virtual int ExtrudeZ( cvSolidModel *in, double dist ) = 0;
  virtual int Extrude( cvSolidModel *in, double **dist ) = 0;

  virtual int MakeInterpCurveLoop( cvPolyData *pd, int closed ) = 0;
  virtual int MakeApproxCurveLoop( cvPolyData *pd, double tol, int closed ) = 0;
  virtual int MakeLoftedSurf( cvSolidModel **curves, int numCurves , char *name,
     int continuity,int partype,double w1,double w2,double w3 ,int smoothing,  bool capSurface=true) = 0;
  virtual int CapSurfToSolid( cvSolidModel *surf ) = 0;
  //virtual int CapSurfToSolid( cvSolidModel *surf ) { return SV_ERROR; }

  // Booleans are compatible only between like-typed concrete objects:
  virtual int Intersect( cvSolidModel *a, cvSolidModel *b,
			 SolidModel_SimplifyT st = SM_Simplify_All ) = 0;
  virtual int Union( cvSolidModel *a, cvSolidModel *b,
		     SolidModel_SimplifyT st = SM_Simplify_All ) = 0;
  virtual int Subtract( cvSolidModel *a, cvSolidModel *b,
			SolidModel_SimplifyT st = SM_Simplify_All ) = 0;

  // Transformations:
  virtual int Translate( double vec[], int ndim ) = 0;
  virtual int Rotate( double axis[], int ndim, double rad ) = 0;
  virtual int Scale( double factor ) = 0;
  virtual int Reflect( double pos[], double nrm[] ) = 0;
  virtual int Apply4x4( double mat[][4] ) = 0;

  // Geometric query methods:
  virtual cvPolyData *GetPolyData(int useMaxDist, double max_dist) const = 0;
  virtual cvPolyData *GetFacePolyData(int faceid, int useMaxDist, double max_dist) const = 0;
  virtual cvPolyData *GetDiscontinuities() const = 0;
  virtual cvSolidModel *GetAxialIsoparametricCurve( double p ) const = 0;
  virtual int FindExtent( double *extent ) = 0;
  virtual int FindCentroid( double *centroid ) = 0;
  virtual int GetTopoDim( int *tdim ) const = 0;
  virtual int GetSpatialDim( int *sdim ) const = 0;
  virtual int ClassifyPt( double pt[], int v, int *ans ) const = 0;
  virtual int ClassifyPt( double x, double y, int v, int *ans ) const = 0;
  virtual int ClassifyPt( double x, double y, double z, int v,
			  int *ans ) const = 0;
  virtual int DistanceAlongVec( double start[], double end[], int v,
				double *ans ) const = 0;
  virtual int Distance( double pos[], double upperLimit,
			double *dist ) = 0;
  virtual int GetFaceNormal (int faceid, double u, double v, double normal[]) = 0;

  // Attribute related & required methods:
  virtual int GetBoundaryFaces(double angle)=0;
  virtual int GetFaceIds (int *numFaces, int **faceIds) = 0;
  virtual int GetFaceAttribute(char *attr,int faceid, char **value) = 0;
  virtual int SetFaceAttribute(char *attr,int faceid, char *value) = 0;
  virtual int GetRegionIds (int *numRegions, int **RegionIds) = 0;
  virtual int GetRegionAttribute(char *attr,int regionid, char **value) = 0;
  virtual int SetRegionAttribute(char *attr,int regionid, char *value) = 0;
  virtual int DeleteRegion (int regionid) = 0;

  // I/O:
  virtual int ReadNative( char *filename ) = 0;
  virtual int WriteNative( int file_version, char *filename ) const = 0;
  virtual int WriteVtkPolyData( char *filename ) = 0;
  virtual int WriteGeomSim( char *filename ) = 0;

  // geometric manipulation
  // this method is buggy and should be used with great care!
  virtual int DeleteFaces (int numfaces, int *faces) = 0;
  virtual int CreateEdgeBlend(int faceA, int faceB, double radius,
      int filletshape) = 0;
  virtual int CombineFaces (int targetface, int loseface) = 0;
  virtual int RemeshFace (int numfaces,int *excludedFaces, double size) = 0;

  virtual int SetVtkPolyDataObject(vtkPolyData *newPolyData) = 0;

protected:
  double tol_;

private:
  SolidModel_KernelT kernel_;

};

#endif // __SOLID_MODEL_H<|MERGE_RESOLUTION|>--- conflicted
+++ resolved
@@ -87,18 +87,6 @@
 
   SolidModel_KernelT GetKernelT() const { return kernel_; }
 
-<<<<<<< HEAD
-  // Solid Model factory method that delegates creation of models to the
-  //  concrete implementations.
-  #ifdef SV_USE_TCL
-  static cvSolidModel* DefaultInstantiateSolidModel( Tcl_Interp *interp = nullptr);
-  #endif
-  #ifdef SV_USE_PYTHON
-  static cvSolidModel* pyDefaultInstantiateSolidModel();
-  #endif
-
-=======
->>>>>>> bbb9552d
   // Global variables that handle management of solid model kernels.
   static SolidModel_KernelT gCurrentKernel;
 
