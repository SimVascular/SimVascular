--- conflicted
+++ resolved
@@ -117,38 +117,21 @@
   int ClassifyPt( double x, double y, int v, int *ans ) const {return SV_ERROR;}
   int ClassifyPt( double x, double y, double z, int v, int *ans ) const {return SV_ERROR;}
   int DistanceAlongVec( double start[], double end[], int v,
-<<<<<<< HEAD
-			double *ans ) const {return CV_ERROR;}
-  int Distance( double pos[], double upperLimit, double *dist ) {return CV_ERROR;};
-  int GetFaceNormal (int faceid, double u, double v, double normal[]) {return CV_ERROR;}
-
-=======
 			double *ans ) const {return SV_ERROR;}
   int Distance( double pos[], double upperLimit, double *dist ) {return SV_ERROR;};
   int GetFaceNormal (int faceid, double u, double v, double normal[]) {return SV_ERROR;}
-  
->>>>>>> ae4c3943
+
   // Attribute related & required methods:
   int GetBoundaryFaces (double angle) {return SV_ERROR;}
   int GetFaceIds (int *numFaces, int **faceIds);
   cvPolyData *GetFacePolyData(int faceid, int useMaxDist, double max_dist) const;
-<<<<<<< HEAD
-  int GetFaceAttribute(char *attr,int faceid, char **value) {return CV_ERROR;}
-  int SetFaceAttribute(char *attr,int faceid, char *value) {return CV_ERROR;}
-  int GetRegionIds (int *numRegions, int **regionIds) {return CV_ERROR;}
-  int GetRegionAttribute(char *attr,int regionid, char **value) {return CV_ERROR;}
-  int SetRegionAttribute(char *attr,int regionid, char *value) {return CV_ERROR;}
-  int DeleteRegion (int regionid) {return CV_ERROR;}
-
-=======
   int GetFaceAttribute(char *attr,int faceid, char **value) {return SV_ERROR;}
   int SetFaceAttribute(char *attr,int faceid, char *value) {return SV_ERROR;}
   int GetRegionIds (int *numRegions, int **regionIds) {return SV_ERROR;}
   int GetRegionAttribute(char *attr,int regionid, char **value) {return SV_ERROR;}
   int SetRegionAttribute(char *attr,int regionid, char *value) {return SV_ERROR;}
   int DeleteRegion (int regionid) {return SV_ERROR;}
-  
->>>>>>> ae4c3943
+
   // File I/O:
   int ReadNative( char *filename );
   int WriteNative( int file_version, char *filename ) const;
@@ -166,13 +149,8 @@
   int CombineFaces(int targetface, int loseface) {return SV_ERROR;}
   int RemeshFace (int numfaces,int *excludedFaces, double size) {return SV_ERROR;}
 
-<<<<<<< HEAD
-  int SetVtkPolyDataObject(vtkPolyData *newPolyData) {return CV_ERROR;}
+  int SetVtkPolyDataObject(vtkPolyData *newPolyData) {return SV_ERROR;}
 
-=======
-  int SetVtkPolyDataObject(vtkPolyData *newPolyData) {return SV_ERROR;}
- 
->>>>>>> ae4c3943
   // hack for now to get access in the meshing layer
    pDiscreteModel geom_;
 
