--- conflicted
+++ resolved
@@ -22,7 +22,7 @@
  * 
  * The above copyright notice and this permission notice shall be included 
  * in all copies or substantial portions of the Software.
- * 
+ *
  * THE SOFTWARE IS PROVIDED "AS IS", WITHOUT WARRANTY OF ANY KIND, EXPRESS
  * OR IMPLIED, INCLUDING BUT NOT LIMITED TO THE WARRANTIES OF
  * MERCHANTABILITY, FITNESS FOR A PARTICULAR PURPOSE AND NONINFRINGEMENT.
@@ -510,7 +510,7 @@
 int Geom_All_UnionCmd( ClientData clientData, Tcl_Interp *interp,
 			int argc, CONST84 char *argv[] );
 
-int Model_Convert_Para_To_PolyCmd( ClientData clientData, Tcl_Interp *interp,
+int Model_Convert_NURBS_To_PolyCmd( ClientData clientData, Tcl_Interp *interp,
 			int argc, CONST84 char *argv[] );
 
 int Solid_PrintKernelInfoCmd( ClientData clientData, Tcl_Interp *interp,
@@ -698,7 +698,7 @@
   Tcl_CreateCommand( interp, "solid_poly3dSurface", Solid_Poly3dSurfaceCmd,
 		     (ClientData)NULL, (Tcl_CmdDeleteProc *)NULL );
   Tcl_CreateCommand( interp, "solid_extrudeZ", Solid_ExtrudeZCmd,
-		     (ClientData)NULL, (Tcl_CmdDeleteProc *)NULL ); 
+		     (ClientData)NULL, (Tcl_CmdDeleteProc *)NULL );
   Tcl_CreateCommand( interp, "solid_extrude", Solid_ExtrudeCmd,
 		     (ClientData)NULL, (Tcl_CmdDeleteProc *)NULL );
   Tcl_CreateCommand( interp, "solid_makeApproxCurveLoop",
@@ -737,7 +737,7 @@
 
   Tcl_CreateCommand( interp, "geom_all_union", Geom_All_UnionCmd,
 		     (ClientData)NULL, (Tcl_CmdDeleteProc *)NULL );
-  Tcl_CreateCommand( interp, "model_name_model_from_polydata_names", Model_Convert_Para_To_PolyCmd,
+  Tcl_CreateCommand( interp, "model_name_model_from_polydata_names", Model_Convert_NURBS_To_PolyCmd,
 		     (ClientData)NULL, (Tcl_CmdDeleteProc *)NULL );
 #ifdef USE_PYTHON
   Tcl_CreateCommand( interp, "solid_initPyMods", Solid_InitPyModulesCmd,
@@ -786,14 +786,14 @@
     Tcl_SetResult( interp, "usage: registrars_list", TCL_STATIC );
     return TCL_ERROR;
   }
-  cvFactoryRegistrar *solidModelRegistrar = 
+  cvFactoryRegistrar *solidModelRegistrar =
     (cvFactoryRegistrar *) Tcl_GetAssocData( interp, "SolidModelRegistrar", NULL);
 
   char result[255];
   sprintf( result, "Solid model registrar ptr -> %p\n", solidModelRegistrar );
   Tcl_AppendElement( interp, result );
   for (int i = 0; i < 5; i++) {
-    sprintf( result, "GetFactoryMethodPtr(%i) = %p\n", 
+    sprintf( result, "GetFactoryMethodPtr(%i) = %p\n",
       i, (solidModelRegistrar->GetFactoryMethodPtr(i)));
     Tcl_AppendElement( interp, result );
   }
@@ -993,7 +993,7 @@
   double radius;
   double ctr[2];
   cvSolidModel *geom;
-  
+
   int table_size = 4;
   ARG_Entry arg_table[] = {
     { "-result", STRING_Type, &objName, NULL, REQUIRED, 0, { 0 } },
@@ -1020,7 +1020,7 @@
   }
 
   // Do work of command:
-  
+
   if ( radius <= 0.0 ) {
     Tcl_SetResult( interp, "radius must be positive", TCL_STATIC );
     return TCL_ERROR;
@@ -1074,7 +1074,7 @@
   double xr, yr;
   double ctr[2];
   cvSolidModel *geom;
-  
+
   int table_size = 5;
   ARG_Entry arg_table[] = {
     { "-result", STRING_Type, &objName, NULL, REQUIRED, 0, { 0 } },
@@ -1102,7 +1102,7 @@
   }
 
   // Do work of command:
-  
+
   if ( ( xr <= 0.0 ) || ( yr <= 0.0 ) ) {
     Tcl_SetResult( interp, "radii must be positive", TCL_STATIC );
     return TCL_ERROR;
@@ -1159,7 +1159,7 @@
   double boxDims[2];
   double ctr[2];
   cvSolidModel *geom;
-  
+
   int table_size = 5;
   ARG_Entry arg_table[] = {
     { "-result", STRING_Type, &objName, NULL, REQUIRED, 0, { 0 } },
@@ -1187,7 +1187,7 @@
   }
 
   // Do work of command:
-  
+
   if ( ( boxDims[0] <= 0.0 ) || ( boxDims[1] <= 0.0 ) ) {
     Tcl_SetResult( interp, "height and width must be positive", TCL_STATIC );
     return TCL_ERROR;
@@ -1243,7 +1243,7 @@
   double ctr[3];
   int ndims, nctr;
   cvSolidModel *geom;
-  
+
   int table_size = 3;
   ARG_Entry arg_table[] = {
     { "-result", STRING_Type, &objName, NULL, REQUIRED, 0, { 0 } },
@@ -1284,7 +1284,7 @@
   ARG_FreeListArgvs( table_size, arg_table );
 
   // Do work of command:
-  
+
   if ( ( dims[0] <= 0.0 ) || ( dims[1] <= 0.0 ) || ( dims[2] <= 0.0 ) ) {
     Tcl_SetResult( interp, "all dims must be positive", TCL_STATIC );
     return TCL_ERROR;
@@ -1340,7 +1340,7 @@
   double r;
   int nctr;
   cvSolidModel *geom;
-  
+
   int table_size = 3;
   ARG_Entry arg_table[] = {
     { "-result", STRING_Type, &objName, NULL, REQUIRED, 0, { 0 } },
@@ -2379,12 +2379,22 @@
   int numSrcs;
   cvSolidModel **srcs;
   cvSolidModel *geom;
+  int continuity=0;
+  int partype=0;
+  int smoothing=0;
+  double w1=0.4,w2=0.2,w3=0.4;
   int i;
-  
-  int table_size = 2;
+
+  int table_size = 8;
   ARG_Entry arg_table[] = {
     { "-srcs", LIST_Type, &srcList, NULL, REQUIRED, 0, { 0 } },
-    { "-dst", STRING_Type, &dstName, NULL, REQUIRED, 0, { 0 } }
+    { "-dst", STRING_Type, &dstName, NULL, REQUIRED, 0, { 0 } },
+    { "-continuity", INT_Type, &continuity, NULL, GDSC_OPTIONAL, 0, { 0 } },
+    { "-partype", INT_Type, &partype, NULL, GDSC_OPTIONAL, 0, { 0 } },
+    { "-w1", DOUBLE_Type, &w1, NULL, GDSC_OPTIONAL, 0, { 0 } },
+    { "-w2", DOUBLE_Type, &w2, NULL, GDSC_OPTIONAL, 0, { 0 } },
+    { "-w3", DOUBLE_Type, &w3, NULL, GDSC_OPTIONAL, 0, { 0 } },
+    { "-smooth", INT_Type, &smoothing, NULL, GDSC_OPTIONAL, 0, { 0 } },
   };
   usage = ARG_GenSyntaxStr( 1, argv, table_size, arg_table );
   if ( argc == 1 ) {
@@ -2452,7 +2462,8 @@
     return TCL_ERROR;
   }
 
-  if ( geom->MakeLoftedSurf( srcs, numSrcs , dstName ) != CV_OK ) {
+  if ( geom->MakeLoftedSurf( srcs, numSrcs , dstName,
+	continuity,partype,w1,w2,w3,smoothing) != CV_OK ) {
     Tcl_SetResult( interp, "error in curve loop construction", TCL_STATIC );
     delete [] srcs;
     delete geom;
@@ -2599,7 +2610,8 @@
   cvSolidModel *geom;
   if (cvSolidModel::gCurrentKernel == SM_KT_PARASOLID ||
       cvSolidModel::gCurrentKernel == SM_KT_DISCRETE ||
-      cvSolidModel::gCurrentKernel == SM_KT_POLYDATA) {
+      cvSolidModel::gCurrentKernel == SM_KT_POLYDATA ||
+      cvSolidModel::gCurrentKernel == SM_KT_OCCT) {
 
 	  geom = cvSolidModel::DefaultInstantiateSolidModel( interp);
 
@@ -3509,7 +3521,7 @@
 // Geom_All_UnionCmd
 // -------------
 
-int Model_Convert_Para_To_PolyCmd( ClientData clientData, Tcl_Interp *interp,
+int Model_Convert_NURBS_To_PolyCmd( ClientData clientData, Tcl_Interp *interp,
 				 int argc, CONST84 char *argv[] )
 {
   char *usage;
@@ -5310,21 +5322,15 @@
   int status;
   int faceA;
   int faceB;
+  int filletshape=0;
   double radius;
 
-<<<<<<< HEAD
-  int table_size = 3;
-=======
   int table_size = 4;
->>>>>>> 3f07b8e2
   ARG_Entry arg_table[] = {
     { "-faceA", INT_Type, &faceA, NULL, REQUIRED, 0, { 0 } },
     { "-faceB", INT_Type, &faceB, NULL, REQUIRED, 0, { 0 } },
     { "-radius", DOUBLE_Type, &radius, NULL, REQUIRED, 0, { 0 } },
-<<<<<<< HEAD
-=======
     { "-fillshape", INT_Type, &filletshape, NULL, GDSC_OPTIONAL, 0, { 0 } },
->>>>>>> 3f07b8e2
   };
   usage = ARG_GenSyntaxStr( 2, argv, table_size, arg_table );
   if ( argc == 2 ) {
@@ -5337,11 +5343,7 @@
     return TCL_ERROR;
   }
 
-<<<<<<< HEAD
-  status = geom->CreateEdgeBlend( faceA, faceB, radius );
-=======
   status = geom->CreateEdgeBlend( faceA, faceB, radius, filletshape );
->>>>>>> 3f07b8e2
 
   if ( status != CV_OK ) {
     Tcl_AppendResult( interp, "CreateEdgeBlend: error on object ", geom->GetName(),
