/*=========================================================================
 *
 * Copyright (c) 2014-2015 The Regents of the University of California.
 * All Rights Reserved.
 *
 * Copyright (c) 2009-2011 Open Source Medical Software Corporation,
 *                         University of California, San Diego.
 *
 * Portions of the code Copyright (c) 1998-2007 Stanford University,
 * Charles Taylor, Nathan Wilson, Ken Wang.
 *
 * See SimVascular Acknowledgements file for additional
 * contributors to the source code.
 *
 * Permission is hereby granted, free of charge, to any person obtaining
 * a copy of this software and associated documentation files (the
 * "Software"), to deal in the Software without restriction, including
 * without limitation the rights to use, copy, modify, merge, publish,
 * distribute, sublicense, and/or sell copies of the Software, and to
 * permit persons to whom the Software is furnished to do so, subject
 * to the following conditions:
 *
 * The above copyright notice and this permission notice shall be included
 * in all copies or substantial portions of the Software.
 *
 * THE SOFTWARE IS PROVIDED "AS IS", WITHOUT WARRANTY OF ANY KIND, EXPRESS
 * OR IMPLIED, INCLUDING BUT NOT LIMITED TO THE WARRANTIES OF
 * MERCHANTABILITY, FITNESS FOR A PARTICULAR PURPOSE AND NONINFRINGEMENT.
 * IN NO EVENT SHALL THE AUTHORS OR COPYRIGHT HOLDERS BE LIABLE FOR ANY
 * CLAIM, DAMAGES OR OTHER LIABILITY, WHETHER IN AN ACTION OF CONTRACT,
 * TORT OR OTHERWISE, ARISING FROM, OUT OF OR IN CONNECTION WITH THE
 * SOFTWARE OR THE USE OR OTHER DEALINGS IN THE SOFTWARE.
 *
 *=========================================================================*/

#ifndef __CVMESHSIMSOLID_MODEL_H
#define __CVMESHSIMSOLID_MODEL_H

#include "SimVascular.h"
#include "svMeshSimModelExports.h"  // For exports
#include "cvSolidModel.h"
#include "cv_misc_utils.h"

#include <stdlib.h>
#include "MeshSim.h"
#include "SimModel.h"
#include "SimCreateModel.h"

//#include "cvMeshSimMeshObject.h"
// this should come from meshsimmeshobject.h
#define MY_MESHSIM_VERTEX_ORDERING 1
#define MY_MESHSIM_EDGE_ORDERING 1
#define MY_MESHSIM_FACE_ORDERING 1

class SV_EXPORT_MESHSIM_SOLID cvMeshSimSolidModel : public cvSolidModel {

public:
  cvMeshSimSolidModel();                        // default constructor
  cvMeshSimSolidModel( const cvMeshSimSolidModel& sm );  // copy constructor
  ~cvMeshSimSolidModel();

  void Clear();
  void Print() const;
  void Check( int *nerr ) const;
  cvSolidModel *Copy() const {return (cvSolidModel*)NULL;}
  int Copy( const cvSolidModel& src ) {return SV_ERROR;}

  // 2D methods:
  int MakePoly2d( cvPolyData *pd ) {return SV_ERROR;}
  int MakePoly2dPts( cvPolyData *pd ) {return SV_ERROR;}
  int MakeCircle( double radius, double ctr[] ) {return SV_ERROR;}
  int MakeEllipse( double xr, double yr, double ctr[] ) {return SV_ERROR;}
  int MakeBox2d( double dims[], double ctr[] ) {return SV_ERROR;}

  // 3D methods:
<<<<<<< HEAD
  int MakeBox3d( double dims[], double ctr[] ) {return CV_ERROR;}
  int MakeSphere( double r, double ctr[] ) {return CV_ERROR;}
  int MakePoly3dSolid( cvPolyData *pd , double angle ) {return CV_ERROR;}
  int MakePoly3dSurface( cvPolyData *pd ) {return CV_ERROR;}
  int SetPoly3dFacetMethod( SolidModel_FacetT code ) {return CV_OK;}
  int MakeCylinder( double r, double length, double ctr[], double axis[] ) {return CV_ERROR;}
  int ExtrudeZ( cvSolidModel *in, double dist ) {return CV_ERROR;}
  int Extrude( cvSolidModel *in, double **dist ) {return CV_ERROR;}
  int MakeTruncatedCone( double pt[], double dir[], double r1, double r2) {return CV_ERROR;}

  int MakeInterpCurveLoop( cvPolyData *pd, int closed ) { return CV_ERROR; }
  int MakeApproxCurveLoop( cvPolyData *pd, double tol, int closed ) { return CV_ERROR; }
  int MakeLoftedSurf( cvSolidModel **curves, int numCurves , char *name,
     int continuity,int partype,double w1,double w2,double w3 ,int smoothing) { return CV_ERROR; }

=======
  int MakeBox3d( double dims[], double ctr[] ) {return SV_ERROR;}
  int MakeSphere( double r, double ctr[] ) {return SV_ERROR;}
  int MakePoly3dSolid( cvPolyData *pd , double angle ) {return SV_ERROR;} 
  int MakePoly3dSurface( cvPolyData *pd ) {return SV_ERROR;}
  int SetPoly3dFacetMethod( SolidModel_FacetT code ) {return SV_OK;}
  int MakeCylinder( double r, double length, double ctr[], double axis[] ) {return SV_ERROR;}
  int ExtrudeZ( cvSolidModel *in, double dist ) {return SV_ERROR;}
  int Extrude( cvSolidModel *in, double **dist ) {return SV_ERROR;}
  int MakeTruncatedCone( double pt[], double dir[], double r1, double r2) {return SV_ERROR;}
 
  int MakeInterpCurveLoop( cvPolyData *pd, int closed ) { return SV_ERROR; }
  int MakeApproxCurveLoop( cvPolyData *pd, double tol, int closed ) { return SV_ERROR; }
  int MakeLoftedSurf( cvSolidModel **curves, int numCurves , char *name,
     int continuity,int partype,double w1,double w2,double w3 ,int smoothing) { return SV_ERROR; }
  
>>>>>>> ae4c3943
  // Booleans:
  int Intersect( cvSolidModel *a, cvSolidModel *b, SolidModel_SimplifyT st ) {return SV_ERROR;}
  int Union( cvSolidModel *a, cvSolidModel *b, SolidModel_SimplifyT st ) {return SV_ERROR;}
  int Subtract( cvSolidModel *a, cvSolidModel *b, SolidModel_SimplifyT st ) {return SV_ERROR;}

  // Transformations:
  int Translate( double vec[], int ndim ) {return SV_ERROR;}
  int Rotate( double axis[], int ndim, double rad ) {return SV_ERROR;}
  int Scale( double factor ) {return SV_ERROR;}
  int Reflect( double pos[], double nrm[] ) { return SV_ERROR; }
  int Apply4x4( double mat[][4] ) { return SV_ERROR; }

  // Geometric computations:
  int FindExtent( double *extent ) {return  SV_ERROR;}
  int FindCentroid( double *centroid ) {return SV_ERROR;}
  int GetTopoDim( int *tdim ) const {return SV_ERROR;}
  int GetSpatialDim( int *sdim ) const {return SV_ERROR;}
  int ClassifyPt( double pt[], int v, int *ans ) const {return SV_ERROR;}
  int ClassifyPt( double x, double y, int v, int *ans ) const {return SV_ERROR;}
  int ClassifyPt( double x, double y, double z, int v, int *ans ) const {return SV_ERROR;}
  int DistanceAlongVec( double start[], double end[], int v,
<<<<<<< HEAD
			double *ans ) const {return CV_ERROR;}
  int Distance( double pos[], double upperLimit, double *dist ) {return CV_ERROR;};
  int GetFaceNormal (int faceid, double u, double v, double normal[]) {return CV_ERROR;}

=======
			double *ans ) const {return SV_ERROR;}
  int Distance( double pos[], double upperLimit, double *dist ) {return SV_ERROR;};
  int GetFaceNormal (int faceid, double u, double v, double normal[]) {return SV_ERROR;}
  
>>>>>>> ae4c3943
  // Attribute related & required methods:
  int GetBoundaryFaces (double angle) {return SV_ERROR;}
  int GetFaceIds (int *numFaces, int **faceIds);
  cvPolyData *GetFacePolyData(int faceid, int useMaxDist, double max_dist) const;
<<<<<<< HEAD
  int GetFaceAttribute(char *attr,int faceid, char **value) {return CV_ERROR;}
  int SetFaceAttribute(char *attr,int faceid, char *value) {return CV_ERROR;}
  int GetRegionIds (int *numRegions, int **regionIds) {return CV_ERROR;}
  int GetRegionAttribute(char *attr,int regionid, char **value) {return CV_ERROR;}
  int SetRegionAttribute(char *attr,int regionid, char *value) {return CV_ERROR;}
  int DeleteRegion (int regionid) {return CV_ERROR;}

=======
  int GetFaceAttribute(char *attr,int faceid, char **value) {return SV_ERROR;}
  int SetFaceAttribute(char *attr,int faceid, char *value) {return SV_ERROR;}
  int GetRegionIds (int *numRegions, int **regionIds) {return SV_ERROR;}
  int GetRegionAttribute(char *attr,int regionid, char **value) {return SV_ERROR;}
  int SetRegionAttribute(char *attr,int regionid, char *value) {return SV_ERROR;}
  int DeleteRegion (int regionid) {return SV_ERROR;}
  
>>>>>>> ae4c3943
  // File I/O:
  int ReadNative( char *filename );
  int WriteNative( int file_version, char *filename ) const;
  int WriteVtkPolyData( char *filename ) {return SV_ERROR;}
  int WriteGeomSim( char *filename ) {return SV_ERROR; }

  cvPolyData *GetPolyData(int useMaxDist, double max_dist) const;

  cvPolyData *GetDiscontinuities() const { return NULL; }
  cvSolidModel *GetAxialIsoparametricCurve( double p ) const { return NULL; }

  // geometric manipulation
  virtual int DeleteFaces (int numfaces, int *faces) {return SV_ERROR;}
  int CreateEdgeBlend(int faceA, int faceB, double radius,
      int filletshape) {return SV_ERROR;}
  int CombineFaces(int targetface, int loseface) {return SV_ERROR;}
  int RemeshFace (int numfaces,int *excludedFaces, double size) {return SV_ERROR;}

<<<<<<< HEAD
  int SetVtkPolyDataObject(vtkPolyData *newPolyData) {return CV_ERROR;}

=======
  int SetVtkPolyDataObject(vtkPolyData *newPolyData) {return SV_ERROR;}
 
>>>>>>> ae4c3943
  // hack for now to get access in the meshing layer
   pGModel geom_;

private:

   int FindNodesOnElementFace (pFace face, int* nodes, double *xyz) const;
   // quad flag is mostly meaningless in this class
   int quadElem_;

   pProgress progress_;

  // Private geom pointer:


};


#endif // __CVMESHSIMSOLID_MODEL_H<|MERGE_RESOLUTION|>--- conflicted
+++ resolved
@@ -73,23 +73,6 @@
   int MakeBox2d( double dims[], double ctr[] ) {return SV_ERROR;}
 
   // 3D methods:
-<<<<<<< HEAD
-  int MakeBox3d( double dims[], double ctr[] ) {return CV_ERROR;}
-  int MakeSphere( double r, double ctr[] ) {return CV_ERROR;}
-  int MakePoly3dSolid( cvPolyData *pd , double angle ) {return CV_ERROR;}
-  int MakePoly3dSurface( cvPolyData *pd ) {return CV_ERROR;}
-  int SetPoly3dFacetMethod( SolidModel_FacetT code ) {return CV_OK;}
-  int MakeCylinder( double r, double length, double ctr[], double axis[] ) {return CV_ERROR;}
-  int ExtrudeZ( cvSolidModel *in, double dist ) {return CV_ERROR;}
-  int Extrude( cvSolidModel *in, double **dist ) {return CV_ERROR;}
-  int MakeTruncatedCone( double pt[], double dir[], double r1, double r2) {return CV_ERROR;}
-
-  int MakeInterpCurveLoop( cvPolyData *pd, int closed ) { return CV_ERROR; }
-  int MakeApproxCurveLoop( cvPolyData *pd, double tol, int closed ) { return CV_ERROR; }
-  int MakeLoftedSurf( cvSolidModel **curves, int numCurves , char *name,
-     int continuity,int partype,double w1,double w2,double w3 ,int smoothing) { return CV_ERROR; }
-
-=======
   int MakeBox3d( double dims[], double ctr[] ) {return SV_ERROR;}
   int MakeSphere( double r, double ctr[] ) {return SV_ERROR;}
   int MakePoly3dSolid( cvPolyData *pd , double angle ) {return SV_ERROR;} 
@@ -99,13 +82,12 @@
   int ExtrudeZ( cvSolidModel *in, double dist ) {return SV_ERROR;}
   int Extrude( cvSolidModel *in, double **dist ) {return SV_ERROR;}
   int MakeTruncatedCone( double pt[], double dir[], double r1, double r2) {return SV_ERROR;}
- 
+
   int MakeInterpCurveLoop( cvPolyData *pd, int closed ) { return SV_ERROR; }
   int MakeApproxCurveLoop( cvPolyData *pd, double tol, int closed ) { return SV_ERROR; }
   int MakeLoftedSurf( cvSolidModel **curves, int numCurves , char *name,
      int continuity,int partype,double w1,double w2,double w3 ,int smoothing) { return SV_ERROR; }
-  
->>>>>>> ae4c3943
+
   // Booleans:
   int Intersect( cvSolidModel *a, cvSolidModel *b, SolidModel_SimplifyT st ) {return SV_ERROR;}
   int Union( cvSolidModel *a, cvSolidModel *b, SolidModel_SimplifyT st ) {return SV_ERROR;}
@@ -127,38 +109,21 @@
   int ClassifyPt( double x, double y, int v, int *ans ) const {return SV_ERROR;}
   int ClassifyPt( double x, double y, double z, int v, int *ans ) const {return SV_ERROR;}
   int DistanceAlongVec( double start[], double end[], int v,
-<<<<<<< HEAD
-			double *ans ) const {return CV_ERROR;}
-  int Distance( double pos[], double upperLimit, double *dist ) {return CV_ERROR;};
-  int GetFaceNormal (int faceid, double u, double v, double normal[]) {return CV_ERROR;}
-
-=======
 			double *ans ) const {return SV_ERROR;}
   int Distance( double pos[], double upperLimit, double *dist ) {return SV_ERROR;};
   int GetFaceNormal (int faceid, double u, double v, double normal[]) {return SV_ERROR;}
-  
->>>>>>> ae4c3943
+
   // Attribute related & required methods:
   int GetBoundaryFaces (double angle) {return SV_ERROR;}
   int GetFaceIds (int *numFaces, int **faceIds);
   cvPolyData *GetFacePolyData(int faceid, int useMaxDist, double max_dist) const;
-<<<<<<< HEAD
-  int GetFaceAttribute(char *attr,int faceid, char **value) {return CV_ERROR;}
-  int SetFaceAttribute(char *attr,int faceid, char *value) {return CV_ERROR;}
-  int GetRegionIds (int *numRegions, int **regionIds) {return CV_ERROR;}
-  int GetRegionAttribute(char *attr,int regionid, char **value) {return CV_ERROR;}
-  int SetRegionAttribute(char *attr,int regionid, char *value) {return CV_ERROR;}
-  int DeleteRegion (int regionid) {return CV_ERROR;}
-
-=======
   int GetFaceAttribute(char *attr,int faceid, char **value) {return SV_ERROR;}
   int SetFaceAttribute(char *attr,int faceid, char *value) {return SV_ERROR;}
   int GetRegionIds (int *numRegions, int **regionIds) {return SV_ERROR;}
   int GetRegionAttribute(char *attr,int regionid, char **value) {return SV_ERROR;}
   int SetRegionAttribute(char *attr,int regionid, char *value) {return SV_ERROR;}
   int DeleteRegion (int regionid) {return SV_ERROR;}
-  
->>>>>>> ae4c3943
+
   // File I/O:
   int ReadNative( char *filename );
   int WriteNative( int file_version, char *filename ) const;
@@ -177,13 +142,8 @@
   int CombineFaces(int targetface, int loseface) {return SV_ERROR;}
   int RemeshFace (int numfaces,int *excludedFaces, double size) {return SV_ERROR;}
 
-<<<<<<< HEAD
-  int SetVtkPolyDataObject(vtkPolyData *newPolyData) {return CV_ERROR;}
+  int SetVtkPolyDataObject(vtkPolyData *newPolyData) {return SV_ERROR;}
 
-=======
-  int SetVtkPolyDataObject(vtkPolyData *newPolyData) {return SV_ERROR;}
- 
->>>>>>> ae4c3943
   // hack for now to get access in the meshing layer
    pGModel geom_;
 
